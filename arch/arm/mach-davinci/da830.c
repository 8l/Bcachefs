/*
 * TI DA830/OMAP L137 chip specific setup
 *
 * Author: Mark A. Greer <mgreer@mvista.com>
 *
 * 2009 (c) MontaVista Software, Inc. This file is licensed under
 * the terms of the GNU General Public License version 2. This program
 * is licensed "as is" without any warranty of any kind, whether express
 * or implied.
 */
#include <linux/gpio.h>
#include <linux/init.h>
#include <linux/clk.h>
#include <linux/platform_data/gpio-davinci.h>

#include <asm/mach/map.h>

#include <mach/psc.h>
#include <mach/irqs.h>
#include <mach/cputype.h>
#include <mach/common.h>
#include <mach/time.h>
#include <mach/da8xx.h>

#include "clock.h"
#include "mux.h"

/* Offsets of the 8 compare registers on the da830 */
#define DA830_CMP12_0		0x60
#define DA830_CMP12_1		0x64
#define DA830_CMP12_2		0x68
#define DA830_CMP12_3		0x6c
#define DA830_CMP12_4		0x70
#define DA830_CMP12_5		0x74
#define DA830_CMP12_6		0x78
#define DA830_CMP12_7		0x7c

#define DA830_REF_FREQ		24000000

static struct pll_data pll0_data = {
	.num		= 1,
	.phys_base	= DA8XX_PLL0_BASE,
	.flags		= PLL_HAS_PREDIV | PLL_HAS_POSTDIV,
};

static struct clk ref_clk = {
	.name		= "ref_clk",
	.rate		= DA830_REF_FREQ,
};

static struct clk pll0_clk = {
	.name		= "pll0",
	.parent		= &ref_clk,
	.pll_data	= &pll0_data,
	.flags		= CLK_PLL,
};

static struct clk pll0_aux_clk = {
	.name		= "pll0_aux_clk",
	.parent		= &pll0_clk,
	.flags		= CLK_PLL | PRE_PLL,
};

static struct clk pll0_sysclk2 = {
	.name		= "pll0_sysclk2",
	.parent		= &pll0_clk,
	.flags		= CLK_PLL,
	.div_reg	= PLLDIV2,
};

static struct clk pll0_sysclk3 = {
	.name		= "pll0_sysclk3",
	.parent		= &pll0_clk,
	.flags		= CLK_PLL,
	.div_reg	= PLLDIV3,
};

static struct clk pll0_sysclk4 = {
	.name		= "pll0_sysclk4",
	.parent		= &pll0_clk,
	.flags		= CLK_PLL,
	.div_reg	= PLLDIV4,
};

static struct clk pll0_sysclk5 = {
	.name		= "pll0_sysclk5",
	.parent		= &pll0_clk,
	.flags		= CLK_PLL,
	.div_reg	= PLLDIV5,
};

static struct clk pll0_sysclk6 = {
	.name		= "pll0_sysclk6",
	.parent		= &pll0_clk,
	.flags		= CLK_PLL,
	.div_reg	= PLLDIV6,
};

static struct clk pll0_sysclk7 = {
	.name		= "pll0_sysclk7",
	.parent		= &pll0_clk,
	.flags		= CLK_PLL,
	.div_reg	= PLLDIV7,
};

static struct clk i2c0_clk = {
	.name		= "i2c0",
	.parent		= &pll0_aux_clk,
};

static struct clk timerp64_0_clk = {
	.name		= "timer0",
	.parent		= &pll0_aux_clk,
};

static struct clk timerp64_1_clk = {
	.name		= "timer1",
	.parent		= &pll0_aux_clk,
};

static struct clk arm_rom_clk = {
	.name		= "arm_rom",
	.parent		= &pll0_sysclk2,
	.lpsc		= DA8XX_LPSC0_ARM_RAM_ROM,
	.flags		= ALWAYS_ENABLED,
};

static struct clk scr0_ss_clk = {
	.name		= "scr0_ss",
	.parent		= &pll0_sysclk2,
	.lpsc		= DA8XX_LPSC0_SCR0_SS,
	.flags		= ALWAYS_ENABLED,
};

static struct clk scr1_ss_clk = {
	.name		= "scr1_ss",
	.parent		= &pll0_sysclk2,
	.lpsc		= DA8XX_LPSC0_SCR1_SS,
	.flags		= ALWAYS_ENABLED,
};

static struct clk scr2_ss_clk = {
	.name		= "scr2_ss",
	.parent		= &pll0_sysclk2,
	.lpsc		= DA8XX_LPSC0_SCR2_SS,
	.flags		= ALWAYS_ENABLED,
};

static struct clk dmax_clk = {
	.name		= "dmax",
	.parent		= &pll0_sysclk2,
	.lpsc		= DA8XX_LPSC0_PRUSS,
	.flags		= ALWAYS_ENABLED,
};

static struct clk tpcc_clk = {
	.name		= "tpcc",
	.parent		= &pll0_sysclk2,
	.lpsc		= DA8XX_LPSC0_TPCC,
	.flags		= ALWAYS_ENABLED | CLK_PSC,
};

static struct clk tptc0_clk = {
	.name		= "tptc0",
	.parent		= &pll0_sysclk2,
	.lpsc		= DA8XX_LPSC0_TPTC0,
	.flags		= ALWAYS_ENABLED,
};

static struct clk tptc1_clk = {
	.name		= "tptc1",
	.parent		= &pll0_sysclk2,
	.lpsc		= DA8XX_LPSC0_TPTC1,
	.flags		= ALWAYS_ENABLED,
};

static struct clk mmcsd_clk = {
	.name		= "mmcsd",
	.parent		= &pll0_sysclk2,
	.lpsc		= DA8XX_LPSC0_MMC_SD,
};

static struct clk uart0_clk = {
	.name		= "uart0",
	.parent		= &pll0_sysclk2,
	.lpsc		= DA8XX_LPSC0_UART0,
};

static struct clk uart1_clk = {
	.name		= "uart1",
	.parent		= &pll0_sysclk2,
	.lpsc		= DA8XX_LPSC1_UART1,
	.gpsc		= 1,
};

static struct clk uart2_clk = {
	.name		= "uart2",
	.parent		= &pll0_sysclk2,
	.lpsc		= DA8XX_LPSC1_UART2,
	.gpsc		= 1,
};

static struct clk spi0_clk = {
	.name		= "spi0",
	.parent		= &pll0_sysclk2,
	.lpsc		= DA8XX_LPSC0_SPI0,
};

static struct clk spi1_clk = {
	.name		= "spi1",
	.parent		= &pll0_sysclk2,
	.lpsc		= DA8XX_LPSC1_SPI1,
	.gpsc		= 1,
};

static struct clk ecap0_clk = {
	.name		= "ecap0",
	.parent		= &pll0_sysclk2,
	.lpsc		= DA8XX_LPSC1_ECAP,
	.gpsc		= 1,
};

static struct clk ecap1_clk = {
	.name		= "ecap1",
	.parent		= &pll0_sysclk2,
	.lpsc		= DA8XX_LPSC1_ECAP,
	.gpsc		= 1,
};

static struct clk ecap2_clk = {
	.name		= "ecap2",
	.parent		= &pll0_sysclk2,
	.lpsc		= DA8XX_LPSC1_ECAP,
	.gpsc		= 1,
};

static struct clk pwm0_clk = {
	.name		= "pwm0",
	.parent		= &pll0_sysclk2,
	.lpsc		= DA8XX_LPSC1_PWM,
	.gpsc		= 1,
};

static struct clk pwm1_clk = {
	.name		= "pwm1",
	.parent		= &pll0_sysclk2,
	.lpsc		= DA8XX_LPSC1_PWM,
	.gpsc		= 1,
};

static struct clk pwm2_clk = {
	.name		= "pwm2",
	.parent		= &pll0_sysclk2,
	.lpsc		= DA8XX_LPSC1_PWM,
	.gpsc		= 1,
};

static struct clk eqep0_clk = {
	.name		= "eqep0",
	.parent		= &pll0_sysclk2,
	.lpsc		= DA830_LPSC1_EQEP,
	.gpsc		= 1,
};

static struct clk eqep1_clk = {
	.name		= "eqep1",
	.parent		= &pll0_sysclk2,
	.lpsc		= DA830_LPSC1_EQEP,
	.gpsc		= 1,
};

static struct clk lcdc_clk = {
	.name		= "lcdc",
	.parent		= &pll0_sysclk2,
	.lpsc		= DA8XX_LPSC1_LCDC,
	.gpsc		= 1,
};

static struct clk mcasp0_clk = {
	.name		= "mcasp0",
	.parent		= &pll0_sysclk2,
	.lpsc		= DA8XX_LPSC1_McASP0,
	.gpsc		= 1,
};

static struct clk mcasp1_clk = {
	.name		= "mcasp1",
	.parent		= &pll0_sysclk2,
	.lpsc		= DA830_LPSC1_McASP1,
	.gpsc		= 1,
};

static struct clk mcasp2_clk = {
	.name		= "mcasp2",
	.parent		= &pll0_sysclk2,
	.lpsc		= DA830_LPSC1_McASP2,
	.gpsc		= 1,
};

static struct clk usb20_clk = {
	.name		= "usb20",
	.parent		= &pll0_sysclk2,
	.lpsc		= DA8XX_LPSC1_USB20,
	.gpsc		= 1,
};

static struct clk aemif_clk = {
	.name		= "aemif",
	.parent		= &pll0_sysclk3,
	.lpsc		= DA8XX_LPSC0_EMIF25,
	.flags		= ALWAYS_ENABLED,
};

static struct clk aintc_clk = {
	.name		= "aintc",
	.parent		= &pll0_sysclk4,
	.lpsc		= DA8XX_LPSC0_AINTC,
	.flags		= ALWAYS_ENABLED,
};

static struct clk secu_mgr_clk = {
	.name		= "secu_mgr",
	.parent		= &pll0_sysclk4,
	.lpsc		= DA8XX_LPSC0_SECU_MGR,
	.flags		= ALWAYS_ENABLED,
};

static struct clk emac_clk = {
	.name		= "emac",
	.parent		= &pll0_sysclk4,
	.lpsc		= DA8XX_LPSC1_CPGMAC,
	.gpsc		= 1,
};

static struct clk gpio_clk = {
	.name		= "gpio",
	.parent		= &pll0_sysclk4,
	.lpsc		= DA8XX_LPSC1_GPIO,
	.gpsc		= 1,
};

static struct clk i2c1_clk = {
	.name		= "i2c1",
	.parent		= &pll0_sysclk4,
	.lpsc		= DA8XX_LPSC1_I2C,
	.gpsc		= 1,
};

static struct clk usb11_clk = {
	.name		= "usb11",
	.parent		= &pll0_sysclk4,
	.lpsc		= DA8XX_LPSC1_USB11,
	.gpsc		= 1,
};

static struct clk emif3_clk = {
	.name		= "emif3",
	.parent		= &pll0_sysclk5,
	.lpsc		= DA8XX_LPSC1_EMIF3C,
	.gpsc		= 1,
	.flags		= ALWAYS_ENABLED,
};

static struct clk arm_clk = {
	.name		= "arm",
	.parent		= &pll0_sysclk6,
	.lpsc		= DA8XX_LPSC0_ARM,
	.flags		= ALWAYS_ENABLED,
};

static struct clk rmii_clk = {
	.name		= "rmii",
	.parent		= &pll0_sysclk7,
};

static struct clk_lookup da830_clks[] = {
	CLK(NULL,		"ref",		&ref_clk),
	CLK(NULL,		"pll0",		&pll0_clk),
	CLK(NULL,		"pll0_aux",	&pll0_aux_clk),
	CLK(NULL,		"pll0_sysclk2",	&pll0_sysclk2),
	CLK(NULL,		"pll0_sysclk3",	&pll0_sysclk3),
	CLK(NULL,		"pll0_sysclk4",	&pll0_sysclk4),
	CLK(NULL,		"pll0_sysclk5",	&pll0_sysclk5),
	CLK(NULL,		"pll0_sysclk6",	&pll0_sysclk6),
	CLK(NULL,		"pll0_sysclk7",	&pll0_sysclk7),
	CLK("i2c_davinci.1",	NULL,		&i2c0_clk),
	CLK(NULL,		"timer0",	&timerp64_0_clk),
	CLK("watchdog",		NULL,		&timerp64_1_clk),
	CLK(NULL,		"arm_rom",	&arm_rom_clk),
	CLK(NULL,		"scr0_ss",	&scr0_ss_clk),
	CLK(NULL,		"scr1_ss",	&scr1_ss_clk),
	CLK(NULL,		"scr2_ss",	&scr2_ss_clk),
	CLK(NULL,		"dmax",		&dmax_clk),
	CLK(NULL,		"tpcc",		&tpcc_clk),
	CLK(NULL,		"tptc0",	&tptc0_clk),
	CLK(NULL,		"tptc1",	&tptc1_clk),
	CLK("da830-mmc.0",	NULL,		&mmcsd_clk),
	CLK("serial8250.0",	NULL,		&uart0_clk),
	CLK("serial8250.1",	NULL,		&uart1_clk),
	CLK("serial8250.2",	NULL,		&uart2_clk),
	CLK("spi_davinci.0",	NULL,		&spi0_clk),
	CLK("spi_davinci.1",	NULL,		&spi1_clk),
	CLK(NULL,		"ecap0",	&ecap0_clk),
	CLK(NULL,		"ecap1",	&ecap1_clk),
	CLK(NULL,		"ecap2",	&ecap2_clk),
	CLK(NULL,		"pwm0",		&pwm0_clk),
	CLK(NULL,		"pwm1",		&pwm1_clk),
	CLK(NULL,		"pwm2",		&pwm2_clk),
	CLK("eqep.0",		NULL,		&eqep0_clk),
	CLK("eqep.1",		NULL,		&eqep1_clk),
	CLK("da8xx_lcdc.0",	"fck",		&lcdc_clk),
	CLK("davinci-mcasp.0",	NULL,		&mcasp0_clk),
	CLK("davinci-mcasp.1",	NULL,		&mcasp1_clk),
	CLK("davinci-mcasp.2",	NULL,		&mcasp2_clk),
	CLK(NULL,		"usb20",	&usb20_clk),
	CLK(NULL,		"aemif",	&aemif_clk),
	CLK(NULL,		"aintc",	&aintc_clk),
	CLK(NULL,		"secu_mgr",	&secu_mgr_clk),
	CLK("davinci_emac.1",	NULL,		&emac_clk),
	CLK("davinci_mdio.0",   "fck",          &emac_clk),
	CLK(NULL,		"gpio",		&gpio_clk),
	CLK("i2c_davinci.2",	NULL,		&i2c1_clk),
	CLK(NULL,		"usb11",	&usb11_clk),
	CLK(NULL,		"emif3",	&emif3_clk),
	CLK(NULL,		"arm",		&arm_clk),
	CLK(NULL,		"rmii",		&rmii_clk),
	CLK(NULL,		NULL,		NULL),
};

/*
 * Device specific mux setup
 *
 *	     soc      description	mux    mode    mode   mux	dbg
 *					reg   offset   mask   mode
 */
static const struct mux_config da830_pins[] = {
#ifdef CONFIG_DAVINCI_MUX
	MUX_CFG(DA830, GPIO7_14,	0,	0,	0xf,	1,	false)
	MUX_CFG(DA830, RTCK,		0,	0,	0xf,	8,	false)
	MUX_CFG(DA830, GPIO7_15,	0,	4,	0xf,	1,	false)
	MUX_CFG(DA830, EMU_0,		0,	4,	0xf,	8,	false)
	MUX_CFG(DA830, EMB_SDCKE,	0,	8,	0xf,	1,	false)
	MUX_CFG(DA830, EMB_CLK_GLUE,	0,	12,	0xf,	1,	false)
	MUX_CFG(DA830, EMB_CLK,		0,	12,	0xf,	2,	false)
	MUX_CFG(DA830, NEMB_CS_0,	0,	16,	0xf,	1,	false)
	MUX_CFG(DA830, NEMB_CAS,	0,	20,	0xf,	1,	false)
	MUX_CFG(DA830, NEMB_RAS,	0,	24,	0xf,	1,	false)
	MUX_CFG(DA830, NEMB_WE,		0,	28,	0xf,	1,	false)
	MUX_CFG(DA830, EMB_BA_1,	1,	0,	0xf,	1,	false)
	MUX_CFG(DA830, EMB_BA_0,	1,	4,	0xf,	1,	false)
	MUX_CFG(DA830, EMB_A_0,		1,	8,	0xf,	1,	false)
	MUX_CFG(DA830, EMB_A_1,		1,	12,	0xf,	1,	false)
	MUX_CFG(DA830, EMB_A_2,		1,	16,	0xf,	1,	false)
	MUX_CFG(DA830, EMB_A_3,		1,	20,	0xf,	1,	false)
	MUX_CFG(DA830, EMB_A_4,		1,	24,	0xf,	1,	false)
	MUX_CFG(DA830, EMB_A_5,		1,	28,	0xf,	1,	false)
	MUX_CFG(DA830, GPIO7_0,		1,	0,	0xf,	8,	false)
	MUX_CFG(DA830, GPIO7_1,		1,	4,	0xf,	8,	false)
	MUX_CFG(DA830, GPIO7_2,		1,	8,	0xf,	8,	false)
	MUX_CFG(DA830, GPIO7_3,		1,	12,	0xf,	8,	false)
	MUX_CFG(DA830, GPIO7_4,		1,	16,	0xf,	8,	false)
	MUX_CFG(DA830, GPIO7_5,		1,	20,	0xf,	8,	false)
	MUX_CFG(DA830, GPIO7_6,		1,	24,	0xf,	8,	false)
	MUX_CFG(DA830, GPIO7_7,		1,	28,	0xf,	8,	false)
	MUX_CFG(DA830, EMB_A_6,		2,	0,	0xf,	1,	false)
	MUX_CFG(DA830, EMB_A_7,		2,	4,	0xf,	1,	false)
	MUX_CFG(DA830, EMB_A_8,		2,	8,	0xf,	1,	false)
	MUX_CFG(DA830, EMB_A_9,		2,	12,	0xf,	1,	false)
	MUX_CFG(DA830, EMB_A_10,	2,	16,	0xf,	1,	false)
	MUX_CFG(DA830, EMB_A_11,	2,	20,	0xf,	1,	false)
	MUX_CFG(DA830, EMB_A_12,	2,	24,	0xf,	1,	false)
	MUX_CFG(DA830, EMB_D_31,	2,	28,	0xf,	1,	false)
	MUX_CFG(DA830, GPIO7_8,		2,	0,	0xf,	8,	false)
	MUX_CFG(DA830, GPIO7_9,		2,	4,	0xf,	8,	false)
	MUX_CFG(DA830, GPIO7_10,	2,	8,	0xf,	8,	false)
	MUX_CFG(DA830, GPIO7_11,	2,	12,	0xf,	8,	false)
	MUX_CFG(DA830, GPIO7_12,	2,	16,	0xf,	8,	false)
	MUX_CFG(DA830, GPIO7_13,	2,	20,	0xf,	8,	false)
	MUX_CFG(DA830, GPIO3_13,	2,	24,	0xf,	8,	false)
	MUX_CFG(DA830, EMB_D_30,	3,	0,	0xf,	1,	false)
	MUX_CFG(DA830, EMB_D_29,	3,	4,	0xf,	1,	false)
	MUX_CFG(DA830, EMB_D_28,	3,	8,	0xf,	1,	false)
	MUX_CFG(DA830, EMB_D_27,	3,	12,	0xf,	1,	false)
	MUX_CFG(DA830, EMB_D_26,	3,	16,	0xf,	1,	false)
	MUX_CFG(DA830, EMB_D_25,	3,	20,	0xf,	1,	false)
	MUX_CFG(DA830, EMB_D_24,	3,	24,	0xf,	1,	false)
	MUX_CFG(DA830, EMB_D_23,	3,	28,	0xf,	1,	false)
	MUX_CFG(DA830, EMB_D_22,	4,	0,	0xf,	1,	false)
	MUX_CFG(DA830, EMB_D_21,	4,	4,	0xf,	1,	false)
	MUX_CFG(DA830, EMB_D_20,	4,	8,	0xf,	1,	false)
	MUX_CFG(DA830, EMB_D_19,	4,	12,	0xf,	1,	false)
	MUX_CFG(DA830, EMB_D_18,	4,	16,	0xf,	1,	false)
	MUX_CFG(DA830, EMB_D_17,	4,	20,	0xf,	1,	false)
	MUX_CFG(DA830, EMB_D_16,	4,	24,	0xf,	1,	false)
	MUX_CFG(DA830, NEMB_WE_DQM_3,	4,	28,	0xf,	1,	false)
	MUX_CFG(DA830, NEMB_WE_DQM_2,	5,	0,	0xf,	1,	false)
	MUX_CFG(DA830, EMB_D_0,		5,	4,	0xf,	1,	false)
	MUX_CFG(DA830, EMB_D_1,		5,	8,	0xf,	1,	false)
	MUX_CFG(DA830, EMB_D_2,		5,	12,	0xf,	1,	false)
	MUX_CFG(DA830, EMB_D_3,		5,	16,	0xf,	1,	false)
	MUX_CFG(DA830, EMB_D_4,		5,	20,	0xf,	1,	false)
	MUX_CFG(DA830, EMB_D_5,		5,	24,	0xf,	1,	false)
	MUX_CFG(DA830, EMB_D_6,		5,	28,	0xf,	1,	false)
	MUX_CFG(DA830, GPIO6_0,		5,	4,	0xf,	8,	false)
	MUX_CFG(DA830, GPIO6_1,		5,	8,	0xf,	8,	false)
	MUX_CFG(DA830, GPIO6_2,		5,	12,	0xf,	8,	false)
	MUX_CFG(DA830, GPIO6_3,		5,	16,	0xf,	8,	false)
	MUX_CFG(DA830, GPIO6_4,		5,	20,	0xf,	8,	false)
	MUX_CFG(DA830, GPIO6_5,		5,	24,	0xf,	8,	false)
	MUX_CFG(DA830, GPIO6_6,		5,	28,	0xf,	8,	false)
	MUX_CFG(DA830, EMB_D_7,		6,	0,	0xf,	1,	false)
	MUX_CFG(DA830, EMB_D_8,		6,	4,	0xf,	1,	false)
	MUX_CFG(DA830, EMB_D_9,		6,	8,	0xf,	1,	false)
	MUX_CFG(DA830, EMB_D_10,	6,	12,	0xf,	1,	false)
	MUX_CFG(DA830, EMB_D_11,	6,	16,	0xf,	1,	false)
	MUX_CFG(DA830, EMB_D_12,	6,	20,	0xf,	1,	false)
	MUX_CFG(DA830, EMB_D_13,	6,	24,	0xf,	1,	false)
	MUX_CFG(DA830, EMB_D_14,	6,	28,	0xf,	1,	false)
	MUX_CFG(DA830, GPIO6_7,		6,	0,	0xf,	8,	false)
	MUX_CFG(DA830, GPIO6_8,		6,	4,	0xf,	8,	false)
	MUX_CFG(DA830, GPIO6_9,		6,	8,	0xf,	8,	false)
	MUX_CFG(DA830, GPIO6_10,	6,	12,	0xf,	8,	false)
	MUX_CFG(DA830, GPIO6_11,	6,	16,	0xf,	8,	false)
	MUX_CFG(DA830, GPIO6_12,	6,	20,	0xf,	8,	false)
	MUX_CFG(DA830, GPIO6_13,	6,	24,	0xf,	8,	false)
	MUX_CFG(DA830, GPIO6_14,	6,	28,	0xf,	8,	false)
	MUX_CFG(DA830, EMB_D_15,	7,	0,	0xf,	1,	false)
	MUX_CFG(DA830, NEMB_WE_DQM_1,	7,	4,	0xf,	1,	false)
	MUX_CFG(DA830, NEMB_WE_DQM_0,	7,	8,	0xf,	1,	false)
	MUX_CFG(DA830, SPI0_SOMI_0,	7,	12,	0xf,	1,	false)
	MUX_CFG(DA830, SPI0_SIMO_0,	7,	16,	0xf,	1,	false)
	MUX_CFG(DA830, SPI0_CLK,	7,	20,	0xf,	1,	false)
	MUX_CFG(DA830, NSPI0_ENA,	7,	24,	0xf,	1,	false)
	MUX_CFG(DA830, NSPI0_SCS_0,	7,	28,	0xf,	1,	false)
	MUX_CFG(DA830, EQEP0I,		7,	12,	0xf,	2,	false)
	MUX_CFG(DA830, EQEP0S,		7,	16,	0xf,	2,	false)
	MUX_CFG(DA830, EQEP1I,		7,	20,	0xf,	2,	false)
	MUX_CFG(DA830, NUART0_CTS,	7,	24,	0xf,	2,	false)
	MUX_CFG(DA830, NUART0_RTS,	7,	28,	0xf,	2,	false)
	MUX_CFG(DA830, EQEP0A,		7,	24,	0xf,	4,	false)
	MUX_CFG(DA830, EQEP0B,		7,	28,	0xf,	4,	false)
	MUX_CFG(DA830, GPIO6_15,	7,	0,	0xf,	8,	false)
	MUX_CFG(DA830, GPIO5_14,	7,	4,	0xf,	8,	false)
	MUX_CFG(DA830, GPIO5_15,	7,	8,	0xf,	8,	false)
	MUX_CFG(DA830, GPIO5_0,		7,	12,	0xf,	8,	false)
	MUX_CFG(DA830, GPIO5_1,		7,	16,	0xf,	8,	false)
	MUX_CFG(DA830, GPIO5_2,		7,	20,	0xf,	8,	false)
	MUX_CFG(DA830, GPIO5_3,		7,	24,	0xf,	8,	false)
	MUX_CFG(DA830, GPIO5_4,		7,	28,	0xf,	8,	false)
	MUX_CFG(DA830, SPI1_SOMI_0,	8,	0,	0xf,	1,	false)
	MUX_CFG(DA830, SPI1_SIMO_0,	8,	4,	0xf,	1,	false)
	MUX_CFG(DA830, SPI1_CLK,	8,	8,	0xf,	1,	false)
	MUX_CFG(DA830, UART0_RXD,	8,	12,	0xf,	1,	false)
	MUX_CFG(DA830, UART0_TXD,	8,	16,	0xf,	1,	false)
	MUX_CFG(DA830, AXR1_10,		8,	20,	0xf,	1,	false)
	MUX_CFG(DA830, AXR1_11,		8,	24,	0xf,	1,	false)
	MUX_CFG(DA830, NSPI1_ENA,	8,	28,	0xf,	1,	false)
	MUX_CFG(DA830, I2C1_SCL,	8,	0,	0xf,	2,	false)
	MUX_CFG(DA830, I2C1_SDA,	8,	4,	0xf,	2,	false)
	MUX_CFG(DA830, EQEP1S,		8,	8,	0xf,	2,	false)
	MUX_CFG(DA830, I2C0_SDA,	8,	12,	0xf,	2,	false)
	MUX_CFG(DA830, I2C0_SCL,	8,	16,	0xf,	2,	false)
	MUX_CFG(DA830, UART2_RXD,	8,	28,	0xf,	2,	false)
	MUX_CFG(DA830, TM64P0_IN12,	8,	12,	0xf,	4,	false)
	MUX_CFG(DA830, TM64P0_OUT12,	8,	16,	0xf,	4,	false)
	MUX_CFG(DA830, GPIO5_5,		8,	0,	0xf,	8,	false)
	MUX_CFG(DA830, GPIO5_6,		8,	4,	0xf,	8,	false)
	MUX_CFG(DA830, GPIO5_7,		8,	8,	0xf,	8,	false)
	MUX_CFG(DA830, GPIO5_8,		8,	12,	0xf,	8,	false)
	MUX_CFG(DA830, GPIO5_9,		8,	16,	0xf,	8,	false)
	MUX_CFG(DA830, GPIO5_10,	8,	20,	0xf,	8,	false)
	MUX_CFG(DA830, GPIO5_11,	8,	24,	0xf,	8,	false)
	MUX_CFG(DA830, GPIO5_12,	8,	28,	0xf,	8,	false)
	MUX_CFG(DA830, NSPI1_SCS_0,	9,	0,	0xf,	1,	false)
	MUX_CFG(DA830, USB0_DRVVBUS,	9,	4,	0xf,	1,	false)
	MUX_CFG(DA830, AHCLKX0,		9,	8,	0xf,	1,	false)
	MUX_CFG(DA830, ACLKX0,		9,	12,	0xf,	1,	false)
	MUX_CFG(DA830, AFSX0,		9,	16,	0xf,	1,	false)
	MUX_CFG(DA830, AHCLKR0,		9,	20,	0xf,	1,	false)
	MUX_CFG(DA830, ACLKR0,		9,	24,	0xf,	1,	false)
	MUX_CFG(DA830, AFSR0,		9,	28,	0xf,	1,	false)
	MUX_CFG(DA830, UART2_TXD,	9,	0,	0xf,	2,	false)
	MUX_CFG(DA830, AHCLKX2,		9,	8,	0xf,	2,	false)
	MUX_CFG(DA830, ECAP0_APWM0,	9,	12,	0xf,	2,	false)
	MUX_CFG(DA830, RMII_MHZ_50_CLK,	9,	20,	0xf,	2,	false)
	MUX_CFG(DA830, ECAP1_APWM1,	9,	24,	0xf,	2,	false)
	MUX_CFG(DA830, USB_REFCLKIN,	9,	8,	0xf,	4,	false)
	MUX_CFG(DA830, GPIO5_13,	9,	0,	0xf,	8,	false)
	MUX_CFG(DA830, GPIO4_15,	9,	4,	0xf,	8,	false)
	MUX_CFG(DA830, GPIO2_11,	9,	8,	0xf,	8,	false)
	MUX_CFG(DA830, GPIO2_12,	9,	12,	0xf,	8,	false)
	MUX_CFG(DA830, GPIO2_13,	9,	16,	0xf,	8,	false)
	MUX_CFG(DA830, GPIO2_14,	9,	20,	0xf,	8,	false)
	MUX_CFG(DA830, GPIO2_15,	9,	24,	0xf,	8,	false)
	MUX_CFG(DA830, GPIO3_12,	9,	28,	0xf,	8,	false)
	MUX_CFG(DA830, AMUTE0,		10,	0,	0xf,	1,	false)
	MUX_CFG(DA830, AXR0_0,		10,	4,	0xf,	1,	false)
	MUX_CFG(DA830, AXR0_1,		10,	8,	0xf,	1,	false)
	MUX_CFG(DA830, AXR0_2,		10,	12,	0xf,	1,	false)
	MUX_CFG(DA830, AXR0_3,		10,	16,	0xf,	1,	false)
	MUX_CFG(DA830, AXR0_4,		10,	20,	0xf,	1,	false)
	MUX_CFG(DA830, AXR0_5,		10,	24,	0xf,	1,	false)
	MUX_CFG(DA830, AXR0_6,		10,	28,	0xf,	1,	false)
	MUX_CFG(DA830, RMII_TXD_0,	10,	4,	0xf,	2,	false)
	MUX_CFG(DA830, RMII_TXD_1,	10,	8,	0xf,	2,	false)
	MUX_CFG(DA830, RMII_TXEN,	10,	12,	0xf,	2,	false)
	MUX_CFG(DA830, RMII_CRS_DV,	10,	16,	0xf,	2,	false)
	MUX_CFG(DA830, RMII_RXD_0,	10,	20,	0xf,	2,	false)
	MUX_CFG(DA830, RMII_RXD_1,	10,	24,	0xf,	2,	false)
	MUX_CFG(DA830, RMII_RXER,	10,	28,	0xf,	2,	false)
	MUX_CFG(DA830, AFSR2,		10,	4,	0xf,	4,	false)
	MUX_CFG(DA830, ACLKX2,		10,	8,	0xf,	4,	false)
	MUX_CFG(DA830, AXR2_3,		10,	12,	0xf,	4,	false)
	MUX_CFG(DA830, AXR2_2,		10,	16,	0xf,	4,	false)
	MUX_CFG(DA830, AXR2_1,		10,	20,	0xf,	4,	false)
	MUX_CFG(DA830, AFSX2,		10,	24,	0xf,	4,	false)
	MUX_CFG(DA830, ACLKR2,		10,	28,	0xf,	4,	false)
	MUX_CFG(DA830, NRESETOUT,	10,	0,	0xf,	8,	false)
	MUX_CFG(DA830, GPIO3_0,		10,	4,	0xf,	8,	false)
	MUX_CFG(DA830, GPIO3_1,		10,	8,	0xf,	8,	false)
	MUX_CFG(DA830, GPIO3_2,		10,	12,	0xf,	8,	false)
	MUX_CFG(DA830, GPIO3_3,		10,	16,	0xf,	8,	false)
	MUX_CFG(DA830, GPIO3_4,		10,	20,	0xf,	8,	false)
	MUX_CFG(DA830, GPIO3_5,		10,	24,	0xf,	8,	false)
	MUX_CFG(DA830, GPIO3_6,		10,	28,	0xf,	8,	false)
	MUX_CFG(DA830, AXR0_7,		11,	0,	0xf,	1,	false)
	MUX_CFG(DA830, AXR0_8,		11,	4,	0xf,	1,	false)
	MUX_CFG(DA830, UART1_RXD,	11,	8,	0xf,	1,	false)
	MUX_CFG(DA830, UART1_TXD,	11,	12,	0xf,	1,	false)
	MUX_CFG(DA830, AXR0_11,		11,	16,	0xf,	1,	false)
	MUX_CFG(DA830, AHCLKX1,		11,	20,	0xf,	1,	false)
	MUX_CFG(DA830, ACLKX1,		11,	24,	0xf,	1,	false)
	MUX_CFG(DA830, AFSX1,		11,	28,	0xf,	1,	false)
	MUX_CFG(DA830, MDIO_CLK,	11,	0,	0xf,	2,	false)
	MUX_CFG(DA830, MDIO_D,		11,	4,	0xf,	2,	false)
	MUX_CFG(DA830, AXR0_9,		11,	8,	0xf,	2,	false)
	MUX_CFG(DA830, AXR0_10,		11,	12,	0xf,	2,	false)
	MUX_CFG(DA830, EPWM0B,		11,	20,	0xf,	2,	false)
	MUX_CFG(DA830, EPWM0A,		11,	24,	0xf,	2,	false)
	MUX_CFG(DA830, EPWMSYNCI,	11,	28,	0xf,	2,	false)
	MUX_CFG(DA830, AXR2_0,		11,	16,	0xf,	4,	false)
	MUX_CFG(DA830, EPWMSYNC0,	11,	28,	0xf,	4,	false)
	MUX_CFG(DA830, GPIO3_7,		11,	0,	0xf,	8,	false)
	MUX_CFG(DA830, GPIO3_8,		11,	4,	0xf,	8,	false)
	MUX_CFG(DA830, GPIO3_9,		11,	8,	0xf,	8,	false)
	MUX_CFG(DA830, GPIO3_10,	11,	12,	0xf,	8,	false)
	MUX_CFG(DA830, GPIO3_11,	11,	16,	0xf,	8,	false)
	MUX_CFG(DA830, GPIO3_14,	11,	20,	0xf,	8,	false)
	MUX_CFG(DA830, GPIO3_15,	11,	24,	0xf,	8,	false)
	MUX_CFG(DA830, GPIO4_10,	11,	28,	0xf,	8,	false)
	MUX_CFG(DA830, AHCLKR1,		12,	0,	0xf,	1,	false)
	MUX_CFG(DA830, ACLKR1,		12,	4,	0xf,	1,	false)
	MUX_CFG(DA830, AFSR1,		12,	8,	0xf,	1,	false)
	MUX_CFG(DA830, AMUTE1,		12,	12,	0xf,	1,	false)
	MUX_CFG(DA830, AXR1_0,		12,	16,	0xf,	1,	false)
	MUX_CFG(DA830, AXR1_1,		12,	20,	0xf,	1,	false)
	MUX_CFG(DA830, AXR1_2,		12,	24,	0xf,	1,	false)
	MUX_CFG(DA830, AXR1_3,		12,	28,	0xf,	1,	false)
	MUX_CFG(DA830, ECAP2_APWM2,	12,	4,	0xf,	2,	false)
	MUX_CFG(DA830, EHRPWMGLUETZ,	12,	12,	0xf,	2,	false)
	MUX_CFG(DA830, EQEP1A,		12,	28,	0xf,	2,	false)
	MUX_CFG(DA830, GPIO4_11,	12,	0,	0xf,	8,	false)
	MUX_CFG(DA830, GPIO4_12,	12,	4,	0xf,	8,	false)
	MUX_CFG(DA830, GPIO4_13,	12,	8,	0xf,	8,	false)
	MUX_CFG(DA830, GPIO4_14,	12,	12,	0xf,	8,	false)
	MUX_CFG(DA830, GPIO4_0,		12,	16,	0xf,	8,	false)
	MUX_CFG(DA830, GPIO4_1,		12,	20,	0xf,	8,	false)
	MUX_CFG(DA830, GPIO4_2,		12,	24,	0xf,	8,	false)
	MUX_CFG(DA830, GPIO4_3,		12,	28,	0xf,	8,	false)
	MUX_CFG(DA830, AXR1_4,		13,	0,	0xf,	1,	false)
	MUX_CFG(DA830, AXR1_5,		13,	4,	0xf,	1,	false)
	MUX_CFG(DA830, AXR1_6,		13,	8,	0xf,	1,	false)
	MUX_CFG(DA830, AXR1_7,		13,	12,	0xf,	1,	false)
	MUX_CFG(DA830, AXR1_8,		13,	16,	0xf,	1,	false)
	MUX_CFG(DA830, AXR1_9,		13,	20,	0xf,	1,	false)
	MUX_CFG(DA830, EMA_D_0,		13,	24,	0xf,	1,	false)
	MUX_CFG(DA830, EMA_D_1,		13,	28,	0xf,	1,	false)
	MUX_CFG(DA830, EQEP1B,		13,	0,	0xf,	2,	false)
	MUX_CFG(DA830, EPWM2B,		13,	4,	0xf,	2,	false)
	MUX_CFG(DA830, EPWM2A,		13,	8,	0xf,	2,	false)
	MUX_CFG(DA830, EPWM1B,		13,	12,	0xf,	2,	false)
	MUX_CFG(DA830, EPWM1A,		13,	16,	0xf,	2,	false)
	MUX_CFG(DA830, MMCSD_DAT_0,	13,	24,	0xf,	2,	false)
	MUX_CFG(DA830, MMCSD_DAT_1,	13,	28,	0xf,	2,	false)
	MUX_CFG(DA830, UHPI_HD_0,	13,	24,	0xf,	4,	false)
	MUX_CFG(DA830, UHPI_HD_1,	13,	28,	0xf,	4,	false)
	MUX_CFG(DA830, GPIO4_4,		13,	0,	0xf,	8,	false)
	MUX_CFG(DA830, GPIO4_5,		13,	4,	0xf,	8,	false)
	MUX_CFG(DA830, GPIO4_6,		13,	8,	0xf,	8,	false)
	MUX_CFG(DA830, GPIO4_7,		13,	12,	0xf,	8,	false)
	MUX_CFG(DA830, GPIO4_8,		13,	16,	0xf,	8,	false)
	MUX_CFG(DA830, GPIO4_9,		13,	20,	0xf,	8,	false)
	MUX_CFG(DA830, GPIO0_0,		13,	24,	0xf,	8,	false)
	MUX_CFG(DA830, GPIO0_1,		13,	28,	0xf,	8,	false)
	MUX_CFG(DA830, EMA_D_2,		14,	0,	0xf,	1,	false)
	MUX_CFG(DA830, EMA_D_3,		14,	4,	0xf,	1,	false)
	MUX_CFG(DA830, EMA_D_4,		14,	8,	0xf,	1,	false)
	MUX_CFG(DA830, EMA_D_5,		14,	12,	0xf,	1,	false)
	MUX_CFG(DA830, EMA_D_6,		14,	16,	0xf,	1,	false)
	MUX_CFG(DA830, EMA_D_7,		14,	20,	0xf,	1,	false)
	MUX_CFG(DA830, EMA_D_8,		14,	24,	0xf,	1,	false)
	MUX_CFG(DA830, EMA_D_9,		14,	28,	0xf,	1,	false)
	MUX_CFG(DA830, MMCSD_DAT_2,	14,	0,	0xf,	2,	false)
	MUX_CFG(DA830, MMCSD_DAT_3,	14,	4,	0xf,	2,	false)
	MUX_CFG(DA830, MMCSD_DAT_4,	14,	8,	0xf,	2,	false)
	MUX_CFG(DA830, MMCSD_DAT_5,	14,	12,	0xf,	2,	false)
	MUX_CFG(DA830, MMCSD_DAT_6,	14,	16,	0xf,	2,	false)
	MUX_CFG(DA830, MMCSD_DAT_7,	14,	20,	0xf,	2,	false)
	MUX_CFG(DA830, UHPI_HD_8,	14,	24,	0xf,	2,	false)
	MUX_CFG(DA830, UHPI_HD_9,	14,	28,	0xf,	2,	false)
	MUX_CFG(DA830, UHPI_HD_2,	14,	0,	0xf,	4,	false)
	MUX_CFG(DA830, UHPI_HD_3,	14,	4,	0xf,	4,	false)
	MUX_CFG(DA830, UHPI_HD_4,	14,	8,	0xf,	4,	false)
	MUX_CFG(DA830, UHPI_HD_5,	14,	12,	0xf,	4,	false)
	MUX_CFG(DA830, UHPI_HD_6,	14,	16,	0xf,	4,	false)
	MUX_CFG(DA830, UHPI_HD_7,	14,	20,	0xf,	4,	false)
	MUX_CFG(DA830, LCD_D_8,		14,	24,	0xf,	4,	false)
	MUX_CFG(DA830, LCD_D_9,		14,	28,	0xf,	4,	false)
	MUX_CFG(DA830, GPIO0_2,		14,	0,	0xf,	8,	false)
	MUX_CFG(DA830, GPIO0_3,		14,	4,	0xf,	8,	false)
	MUX_CFG(DA830, GPIO0_4,		14,	8,	0xf,	8,	false)
	MUX_CFG(DA830, GPIO0_5,		14,	12,	0xf,	8,	false)
	MUX_CFG(DA830, GPIO0_6,		14,	16,	0xf,	8,	false)
	MUX_CFG(DA830, GPIO0_7,		14,	20,	0xf,	8,	false)
	MUX_CFG(DA830, GPIO0_8,		14,	24,	0xf,	8,	false)
	MUX_CFG(DA830, GPIO0_9,		14,	28,	0xf,	8,	false)
	MUX_CFG(DA830, EMA_D_10,	15,	0,	0xf,	1,	false)
	MUX_CFG(DA830, EMA_D_11,	15,	4,	0xf,	1,	false)
	MUX_CFG(DA830, EMA_D_12,	15,	8,	0xf,	1,	false)
	MUX_CFG(DA830, EMA_D_13,	15,	12,	0xf,	1,	false)
	MUX_CFG(DA830, EMA_D_14,	15,	16,	0xf,	1,	false)
	MUX_CFG(DA830, EMA_D_15,	15,	20,	0xf,	1,	false)
	MUX_CFG(DA830, EMA_A_0,		15,	24,	0xf,	1,	false)
	MUX_CFG(DA830, EMA_A_1,		15,	28,	0xf,	1,	false)
	MUX_CFG(DA830, UHPI_HD_10,	15,	0,	0xf,	2,	false)
	MUX_CFG(DA830, UHPI_HD_11,	15,	4,	0xf,	2,	false)
	MUX_CFG(DA830, UHPI_HD_12,	15,	8,	0xf,	2,	false)
	MUX_CFG(DA830, UHPI_HD_13,	15,	12,	0xf,	2,	false)
	MUX_CFG(DA830, UHPI_HD_14,	15,	16,	0xf,	2,	false)
	MUX_CFG(DA830, UHPI_HD_15,	15,	20,	0xf,	2,	false)
	MUX_CFG(DA830, LCD_D_7,		15,	24,	0xf,	2,	false)
	MUX_CFG(DA830, MMCSD_CLK,	15,	28,	0xf,	2,	false)
	MUX_CFG(DA830, LCD_D_10,	15,	0,	0xf,	4,	false)
	MUX_CFG(DA830, LCD_D_11,	15,	4,	0xf,	4,	false)
	MUX_CFG(DA830, LCD_D_12,	15,	8,	0xf,	4,	false)
	MUX_CFG(DA830, LCD_D_13,	15,	12,	0xf,	4,	false)
	MUX_CFG(DA830, LCD_D_14,	15,	16,	0xf,	4,	false)
	MUX_CFG(DA830, LCD_D_15,	15,	20,	0xf,	4,	false)
	MUX_CFG(DA830, UHPI_HCNTL0,	15,	28,	0xf,	4,	false)
	MUX_CFG(DA830, GPIO0_10,	15,	0,	0xf,	8,	false)
	MUX_CFG(DA830, GPIO0_11,	15,	4,	0xf,	8,	false)
	MUX_CFG(DA830, GPIO0_12,	15,	8,	0xf,	8,	false)
	MUX_CFG(DA830, GPIO0_13,	15,	12,	0xf,	8,	false)
	MUX_CFG(DA830, GPIO0_14,	15,	16,	0xf,	8,	false)
	MUX_CFG(DA830, GPIO0_15,	15,	20,	0xf,	8,	false)
	MUX_CFG(DA830, GPIO1_0,		15,	24,	0xf,	8,	false)
	MUX_CFG(DA830, GPIO1_1,		15,	28,	0xf,	8,	false)
	MUX_CFG(DA830, EMA_A_2,		16,	0,	0xf,	1,	false)
	MUX_CFG(DA830, EMA_A_3,		16,	4,	0xf,	1,	false)
	MUX_CFG(DA830, EMA_A_4,		16,	8,	0xf,	1,	false)
	MUX_CFG(DA830, EMA_A_5,		16,	12,	0xf,	1,	false)
	MUX_CFG(DA830, EMA_A_6,		16,	16,	0xf,	1,	false)
	MUX_CFG(DA830, EMA_A_7,		16,	20,	0xf,	1,	false)
	MUX_CFG(DA830, EMA_A_8,		16,	24,	0xf,	1,	false)
	MUX_CFG(DA830, EMA_A_9,		16,	28,	0xf,	1,	false)
	MUX_CFG(DA830, MMCSD_CMD,	16,	0,	0xf,	2,	false)
	MUX_CFG(DA830, LCD_D_6,		16,	4,	0xf,	2,	false)
	MUX_CFG(DA830, LCD_D_3,		16,	8,	0xf,	2,	false)
	MUX_CFG(DA830, LCD_D_2,		16,	12,	0xf,	2,	false)
	MUX_CFG(DA830, LCD_D_1,		16,	16,	0xf,	2,	false)
	MUX_CFG(DA830, LCD_D_0,		16,	20,	0xf,	2,	false)
	MUX_CFG(DA830, LCD_PCLK,	16,	24,	0xf,	2,	false)
	MUX_CFG(DA830, LCD_HSYNC,	16,	28,	0xf,	2,	false)
	MUX_CFG(DA830, UHPI_HCNTL1,	16,	0,	0xf,	4,	false)
	MUX_CFG(DA830, GPIO1_2,		16,	0,	0xf,	8,	false)
	MUX_CFG(DA830, GPIO1_3,		16,	4,	0xf,	8,	false)
	MUX_CFG(DA830, GPIO1_4,		16,	8,	0xf,	8,	false)
	MUX_CFG(DA830, GPIO1_5,		16,	12,	0xf,	8,	false)
	MUX_CFG(DA830, GPIO1_6,		16,	16,	0xf,	8,	false)
	MUX_CFG(DA830, GPIO1_7,		16,	20,	0xf,	8,	false)
	MUX_CFG(DA830, GPIO1_8,		16,	24,	0xf,	8,	false)
	MUX_CFG(DA830, GPIO1_9,		16,	28,	0xf,	8,	false)
	MUX_CFG(DA830, EMA_A_10,	17,	0,	0xf,	1,	false)
	MUX_CFG(DA830, EMA_A_11,	17,	4,	0xf,	1,	false)
	MUX_CFG(DA830, EMA_A_12,	17,	8,	0xf,	1,	false)
	MUX_CFG(DA830, EMA_BA_1,	17,	12,	0xf,	1,	false)
	MUX_CFG(DA830, EMA_BA_0,	17,	16,	0xf,	1,	false)
	MUX_CFG(DA830, EMA_CLK,		17,	20,	0xf,	1,	false)
	MUX_CFG(DA830, EMA_SDCKE,	17,	24,	0xf,	1,	false)
	MUX_CFG(DA830, NEMA_CAS,	17,	28,	0xf,	1,	false)
	MUX_CFG(DA830, LCD_VSYNC,	17,	0,	0xf,	2,	false)
	MUX_CFG(DA830, NLCD_AC_ENB_CS,	17,	4,	0xf,	2,	false)
	MUX_CFG(DA830, LCD_MCLK,	17,	8,	0xf,	2,	false)
	MUX_CFG(DA830, LCD_D_5,		17,	12,	0xf,	2,	false)
	MUX_CFG(DA830, LCD_D_4,		17,	16,	0xf,	2,	false)
	MUX_CFG(DA830, OBSCLK,		17,	20,	0xf,	2,	false)
	MUX_CFG(DA830, NEMA_CS_4,	17,	28,	0xf,	2,	false)
	MUX_CFG(DA830, UHPI_HHWIL,	17,	12,	0xf,	4,	false)
	MUX_CFG(DA830, AHCLKR2,		17,	20,	0xf,	4,	false)
	MUX_CFG(DA830, GPIO1_10,	17,	0,	0xf,	8,	false)
	MUX_CFG(DA830, GPIO1_11,	17,	4,	0xf,	8,	false)
	MUX_CFG(DA830, GPIO1_12,	17,	8,	0xf,	8,	false)
	MUX_CFG(DA830, GPIO1_13,	17,	12,	0xf,	8,	false)
	MUX_CFG(DA830, GPIO1_14,	17,	16,	0xf,	8,	false)
	MUX_CFG(DA830, GPIO1_15,	17,	20,	0xf,	8,	false)
	MUX_CFG(DA830, GPIO2_0,		17,	24,	0xf,	8,	false)
	MUX_CFG(DA830, GPIO2_1,		17,	28,	0xf,	8,	false)
	MUX_CFG(DA830, NEMA_RAS,	18,	0,	0xf,	1,	false)
	MUX_CFG(DA830, NEMA_WE,		18,	4,	0xf,	1,	false)
	MUX_CFG(DA830, NEMA_CS_0,	18,	8,	0xf,	1,	false)
	MUX_CFG(DA830, NEMA_CS_2,	18,	12,	0xf,	1,	false)
	MUX_CFG(DA830, NEMA_CS_3,	18,	16,	0xf,	1,	false)
	MUX_CFG(DA830, NEMA_OE,		18,	20,	0xf,	1,	false)
	MUX_CFG(DA830, NEMA_WE_DQM_1,	18,	24,	0xf,	1,	false)
	MUX_CFG(DA830, NEMA_WE_DQM_0,	18,	28,	0xf,	1,	false)
	MUX_CFG(DA830, NEMA_CS_5,	18,	0,	0xf,	2,	false)
	MUX_CFG(DA830, UHPI_HRNW,	18,	4,	0xf,	2,	false)
	MUX_CFG(DA830, NUHPI_HAS,	18,	8,	0xf,	2,	false)
	MUX_CFG(DA830, NUHPI_HCS,	18,	12,	0xf,	2,	false)
	MUX_CFG(DA830, NUHPI_HDS1,	18,	20,	0xf,	2,	false)
	MUX_CFG(DA830, NUHPI_HDS2,	18,	24,	0xf,	2,	false)
	MUX_CFG(DA830, NUHPI_HINT,	18,	28,	0xf,	2,	false)
	MUX_CFG(DA830, AXR0_12,		18,	4,	0xf,	4,	false)
	MUX_CFG(DA830, AMUTE2,		18,	16,	0xf,	4,	false)
	MUX_CFG(DA830, AXR0_13,		18,	20,	0xf,	4,	false)
	MUX_CFG(DA830, AXR0_14,		18,	24,	0xf,	4,	false)
	MUX_CFG(DA830, AXR0_15,		18,	28,	0xf,	4,	false)
	MUX_CFG(DA830, GPIO2_2,		18,	0,	0xf,	8,	false)
	MUX_CFG(DA830, GPIO2_3,		18,	4,	0xf,	8,	false)
	MUX_CFG(DA830, GPIO2_4,		18,	8,	0xf,	8,	false)
	MUX_CFG(DA830, GPIO2_5,		18,	12,	0xf,	8,	false)
	MUX_CFG(DA830, GPIO2_6,		18,	16,	0xf,	8,	false)
	MUX_CFG(DA830, GPIO2_7,		18,	20,	0xf,	8,	false)
	MUX_CFG(DA830, GPIO2_8,		18,	24,	0xf,	8,	false)
	MUX_CFG(DA830, GPIO2_9,		18,	28,	0xf,	8,	false)
	MUX_CFG(DA830, EMA_WAIT_0,	19,	0,	0xf,	1,	false)
	MUX_CFG(DA830, NUHPI_HRDY,	19,	0,	0xf,	2,	false)
	MUX_CFG(DA830, GPIO2_10,	19,	0,	0xf,	8,	false)
#endif
};

const short da830_emif25_pins[] __initconst = {
	DA830_EMA_D_0, DA830_EMA_D_1, DA830_EMA_D_2, DA830_EMA_D_3,
	DA830_EMA_D_4, DA830_EMA_D_5, DA830_EMA_D_6, DA830_EMA_D_7,
	DA830_EMA_D_8, DA830_EMA_D_9, DA830_EMA_D_10, DA830_EMA_D_11,
	DA830_EMA_D_12, DA830_EMA_D_13, DA830_EMA_D_14, DA830_EMA_D_15,
	DA830_EMA_A_0, DA830_EMA_A_1, DA830_EMA_A_2, DA830_EMA_A_3,
	DA830_EMA_A_4, DA830_EMA_A_5, DA830_EMA_A_6, DA830_EMA_A_7,
	DA830_EMA_A_8, DA830_EMA_A_9, DA830_EMA_A_10, DA830_EMA_A_11,
	DA830_EMA_A_12, DA830_EMA_BA_0, DA830_EMA_BA_1, DA830_EMA_CLK,
	DA830_EMA_SDCKE, DA830_NEMA_CS_4, DA830_NEMA_CS_5, DA830_NEMA_WE,
	DA830_NEMA_CS_0, DA830_NEMA_CS_2, DA830_NEMA_CS_3, DA830_NEMA_OE,
	DA830_NEMA_WE_DQM_1, DA830_NEMA_WE_DQM_0, DA830_EMA_WAIT_0,
	-1
};

const short da830_spi0_pins[] __initconst = {
	DA830_SPI0_SOMI_0, DA830_SPI0_SIMO_0, DA830_SPI0_CLK, DA830_NSPI0_ENA,
	DA830_NSPI0_SCS_0,
	-1
};

const short da830_spi1_pins[] __initconst = {
	DA830_SPI1_SOMI_0, DA830_SPI1_SIMO_0, DA830_SPI1_CLK, DA830_NSPI1_ENA,
	DA830_NSPI1_SCS_0,
	-1
};

const short da830_mmc_sd_pins[] __initconst = {
	DA830_MMCSD_DAT_0, DA830_MMCSD_DAT_1, DA830_MMCSD_DAT_2,
	DA830_MMCSD_DAT_3, DA830_MMCSD_DAT_4, DA830_MMCSD_DAT_5,
	DA830_MMCSD_DAT_6, DA830_MMCSD_DAT_7, DA830_MMCSD_CLK,
	DA830_MMCSD_CMD,
	-1
};

const short da830_uart0_pins[] __initconst = {
	DA830_NUART0_CTS, DA830_NUART0_RTS, DA830_UART0_RXD, DA830_UART0_TXD,
	-1
};

const short da830_uart1_pins[] __initconst = {
	DA830_UART1_RXD, DA830_UART1_TXD,
	-1
};

const short da830_uart2_pins[] __initconst = {
	DA830_UART2_RXD, DA830_UART2_TXD,
	-1
};

const short da830_usb20_pins[] __initconst = {
	DA830_USB0_DRVVBUS, DA830_USB_REFCLKIN,
	-1
};

const short da830_usb11_pins[] __initconst = {
	DA830_USB_REFCLKIN,
	-1
};

const short da830_uhpi_pins[] __initconst = {
	DA830_UHPI_HD_0, DA830_UHPI_HD_1, DA830_UHPI_HD_2, DA830_UHPI_HD_3,
	DA830_UHPI_HD_4, DA830_UHPI_HD_5, DA830_UHPI_HD_6, DA830_UHPI_HD_7,
	DA830_UHPI_HD_8, DA830_UHPI_HD_9, DA830_UHPI_HD_10, DA830_UHPI_HD_11,
	DA830_UHPI_HD_12, DA830_UHPI_HD_13, DA830_UHPI_HD_14, DA830_UHPI_HD_15,
	DA830_UHPI_HCNTL0, DA830_UHPI_HCNTL1, DA830_UHPI_HHWIL, DA830_UHPI_HRNW,
	DA830_NUHPI_HAS, DA830_NUHPI_HCS, DA830_NUHPI_HDS1, DA830_NUHPI_HDS2,
	DA830_NUHPI_HINT, DA830_NUHPI_HRDY,
	-1
};

const short da830_cpgmac_pins[] __initconst = {
	DA830_RMII_TXD_0, DA830_RMII_TXD_1, DA830_RMII_TXEN, DA830_RMII_CRS_DV,
	DA830_RMII_RXD_0, DA830_RMII_RXD_1, DA830_RMII_RXER, DA830_MDIO_CLK,
	DA830_MDIO_D,
	-1
};

const short da830_emif3c_pins[] __initconst = {
	DA830_EMB_SDCKE, DA830_EMB_CLK_GLUE, DA830_EMB_CLK, DA830_NEMB_CS_0,
	DA830_NEMB_CAS, DA830_NEMB_RAS, DA830_NEMB_WE, DA830_EMB_BA_1,
	DA830_EMB_BA_0, DA830_EMB_A_0, DA830_EMB_A_1, DA830_EMB_A_2,
	DA830_EMB_A_3, DA830_EMB_A_4, DA830_EMB_A_5, DA830_EMB_A_6,
	DA830_EMB_A_7, DA830_EMB_A_8, DA830_EMB_A_9, DA830_EMB_A_10,
	DA830_EMB_A_11, DA830_EMB_A_12, DA830_NEMB_WE_DQM_3,
	DA830_NEMB_WE_DQM_2, DA830_EMB_D_0, DA830_EMB_D_1, DA830_EMB_D_2,
	DA830_EMB_D_3, DA830_EMB_D_4, DA830_EMB_D_5, DA830_EMB_D_6,
	DA830_EMB_D_7, DA830_EMB_D_8, DA830_EMB_D_9, DA830_EMB_D_10,
	DA830_EMB_D_11, DA830_EMB_D_12, DA830_EMB_D_13, DA830_EMB_D_14,
	DA830_EMB_D_15, DA830_EMB_D_16, DA830_EMB_D_17, DA830_EMB_D_18,
	DA830_EMB_D_19, DA830_EMB_D_20, DA830_EMB_D_21, DA830_EMB_D_22,
	DA830_EMB_D_23, DA830_EMB_D_24, DA830_EMB_D_25, DA830_EMB_D_26,
	DA830_EMB_D_27, DA830_EMB_D_28, DA830_EMB_D_29, DA830_EMB_D_30,
	DA830_EMB_D_31, DA830_NEMB_WE_DQM_1, DA830_NEMB_WE_DQM_0,
	-1
};

const short da830_mcasp0_pins[] __initconst = {
	DA830_AHCLKX0, DA830_ACLKX0, DA830_AFSX0,
	DA830_AHCLKR0, DA830_ACLKR0, DA830_AFSR0, DA830_AMUTE0,
	DA830_AXR0_0, DA830_AXR0_1, DA830_AXR0_2, DA830_AXR0_3,
	DA830_AXR0_4, DA830_AXR0_5, DA830_AXR0_6, DA830_AXR0_7,
	DA830_AXR0_8, DA830_AXR0_9, DA830_AXR0_10, DA830_AXR0_11,
	DA830_AXR0_12, DA830_AXR0_13, DA830_AXR0_14, DA830_AXR0_15,
	-1
};

const short da830_mcasp1_pins[] __initconst = {
	DA830_AHCLKX1, DA830_ACLKX1, DA830_AFSX1,
	DA830_AHCLKR1, DA830_ACLKR1, DA830_AFSR1, DA830_AMUTE1,
	DA830_AXR1_0, DA830_AXR1_1, DA830_AXR1_2, DA830_AXR1_3,
	DA830_AXR1_4, DA830_AXR1_5, DA830_AXR1_6, DA830_AXR1_7,
	DA830_AXR1_8, DA830_AXR1_9, DA830_AXR1_10, DA830_AXR1_11,
	-1
};

const short da830_mcasp2_pins[] __initconst = {
	DA830_AHCLKX2, DA830_ACLKX2, DA830_AFSX2,
	DA830_AHCLKR2, DA830_ACLKR2, DA830_AFSR2, DA830_AMUTE2,
	DA830_AXR2_0, DA830_AXR2_1, DA830_AXR2_2, DA830_AXR2_3,
	-1
};

const short da830_i2c0_pins[] __initconst = {
	DA830_I2C0_SDA, DA830_I2C0_SCL,
	-1
};

const short da830_i2c1_pins[] __initconst = {
	DA830_I2C1_SCL, DA830_I2C1_SDA,
	-1
};

const short da830_lcdcntl_pins[] __initconst = {
	DA830_LCD_D_0, DA830_LCD_D_1, DA830_LCD_D_2, DA830_LCD_D_3,
	DA830_LCD_D_4, DA830_LCD_D_5, DA830_LCD_D_6, DA830_LCD_D_7,
	DA830_LCD_D_8, DA830_LCD_D_9, DA830_LCD_D_10, DA830_LCD_D_11,
	DA830_LCD_D_12, DA830_LCD_D_13, DA830_LCD_D_14, DA830_LCD_D_15,
	DA830_LCD_PCLK, DA830_LCD_HSYNC, DA830_LCD_VSYNC, DA830_NLCD_AC_ENB_CS,
	DA830_LCD_MCLK,
	-1
};

const short da830_pwm_pins[] __initconst = {
	DA830_ECAP0_APWM0, DA830_ECAP1_APWM1, DA830_EPWM0B, DA830_EPWM0A,
	DA830_EPWMSYNCI, DA830_EPWMSYNC0, DA830_ECAP2_APWM2, DA830_EHRPWMGLUETZ,
	DA830_EPWM2B, DA830_EPWM2A, DA830_EPWM1B, DA830_EPWM1A,
	-1
};

const short da830_ecap0_pins[] __initconst = {
	DA830_ECAP0_APWM0,
	-1
};

const short da830_ecap1_pins[] __initconst = {
	DA830_ECAP1_APWM1,
	-1
};

const short da830_ecap2_pins[] __initconst = {
	DA830_ECAP2_APWM2,
	-1
};

const short da830_eqep0_pins[] __initconst = {
	DA830_EQEP0I, DA830_EQEP0S, DA830_EQEP0A, DA830_EQEP0B,
	-1
};

const short da830_eqep1_pins[] __initconst = {
	DA830_EQEP1I, DA830_EQEP1S, DA830_EQEP1A, DA830_EQEP1B,
	-1
};

/* FIQ are pri 0-1; otherwise 2-7, with 7 lowest priority */
static u8 da830_default_priorities[DA830_N_CP_INTC_IRQ] = {
	[IRQ_DA8XX_COMMTX]		= 7,
	[IRQ_DA8XX_COMMRX]		= 7,
	[IRQ_DA8XX_NINT]		= 7,
	[IRQ_DA8XX_EVTOUT0]		= 7,
	[IRQ_DA8XX_EVTOUT1]		= 7,
	[IRQ_DA8XX_EVTOUT2]		= 7,
	[IRQ_DA8XX_EVTOUT3]		= 7,
	[IRQ_DA8XX_EVTOUT4]		= 7,
	[IRQ_DA8XX_EVTOUT5]		= 7,
	[IRQ_DA8XX_EVTOUT6]		= 7,
	[IRQ_DA8XX_EVTOUT7]		= 7,
	[IRQ_DA8XX_CCINT0]		= 7,
	[IRQ_DA8XX_CCERRINT]		= 7,
	[IRQ_DA8XX_TCERRINT0]		= 7,
	[IRQ_DA8XX_AEMIFINT]		= 7,
	[IRQ_DA8XX_I2CINT0]		= 7,
	[IRQ_DA8XX_MMCSDINT0]		= 7,
	[IRQ_DA8XX_MMCSDINT1]		= 7,
	[IRQ_DA8XX_ALLINT0]		= 7,
	[IRQ_DA8XX_RTC]			= 7,
	[IRQ_DA8XX_SPINT0]		= 7,
	[IRQ_DA8XX_TINT12_0]		= 7,
	[IRQ_DA8XX_TINT34_0]		= 7,
	[IRQ_DA8XX_TINT12_1]		= 7,
	[IRQ_DA8XX_TINT34_1]		= 7,
	[IRQ_DA8XX_UARTINT0]		= 7,
	[IRQ_DA8XX_KEYMGRINT]		= 7,
	[IRQ_DA830_MPUERR]		= 7,
	[IRQ_DA8XX_CHIPINT0]		= 7,
	[IRQ_DA8XX_CHIPINT1]		= 7,
	[IRQ_DA8XX_CHIPINT2]		= 7,
	[IRQ_DA8XX_CHIPINT3]		= 7,
	[IRQ_DA8XX_TCERRINT1]		= 7,
	[IRQ_DA8XX_C0_RX_THRESH_PULSE]	= 7,
	[IRQ_DA8XX_C0_RX_PULSE]		= 7,
	[IRQ_DA8XX_C0_TX_PULSE]		= 7,
	[IRQ_DA8XX_C0_MISC_PULSE]	= 7,
	[IRQ_DA8XX_C1_RX_THRESH_PULSE]	= 7,
	[IRQ_DA8XX_C1_RX_PULSE]		= 7,
	[IRQ_DA8XX_C1_TX_PULSE]		= 7,
	[IRQ_DA8XX_C1_MISC_PULSE]	= 7,
	[IRQ_DA8XX_MEMERR]		= 7,
	[IRQ_DA8XX_GPIO0]		= 7,
	[IRQ_DA8XX_GPIO1]		= 7,
	[IRQ_DA8XX_GPIO2]		= 7,
	[IRQ_DA8XX_GPIO3]		= 7,
	[IRQ_DA8XX_GPIO4]		= 7,
	[IRQ_DA8XX_GPIO5]		= 7,
	[IRQ_DA8XX_GPIO6]		= 7,
	[IRQ_DA8XX_GPIO7]		= 7,
	[IRQ_DA8XX_GPIO8]		= 7,
	[IRQ_DA8XX_I2CINT1]		= 7,
	[IRQ_DA8XX_LCDINT]		= 7,
	[IRQ_DA8XX_UARTINT1]		= 7,
	[IRQ_DA8XX_MCASPINT]		= 7,
	[IRQ_DA8XX_ALLINT1]		= 7,
	[IRQ_DA8XX_SPINT1]		= 7,
	[IRQ_DA8XX_UHPI_INT1]		= 7,
	[IRQ_DA8XX_USB_INT]		= 7,
	[IRQ_DA8XX_IRQN]		= 7,
	[IRQ_DA8XX_RWAKEUP]		= 7,
	[IRQ_DA8XX_UARTINT2]		= 7,
	[IRQ_DA8XX_DFTSSINT]		= 7,
	[IRQ_DA8XX_EHRPWM0]		= 7,
	[IRQ_DA8XX_EHRPWM0TZ]		= 7,
	[IRQ_DA8XX_EHRPWM1]		= 7,
	[IRQ_DA8XX_EHRPWM1TZ]		= 7,
	[IRQ_DA830_EHRPWM2]		= 7,
	[IRQ_DA830_EHRPWM2TZ]		= 7,
	[IRQ_DA8XX_ECAP0]		= 7,
	[IRQ_DA8XX_ECAP1]		= 7,
	[IRQ_DA8XX_ECAP2]		= 7,
	[IRQ_DA830_EQEP0]		= 7,
	[IRQ_DA830_EQEP1]		= 7,
	[IRQ_DA830_T12CMPINT0_0]	= 7,
	[IRQ_DA830_T12CMPINT1_0]	= 7,
	[IRQ_DA830_T12CMPINT2_0]	= 7,
	[IRQ_DA830_T12CMPINT3_0]	= 7,
	[IRQ_DA830_T12CMPINT4_0]	= 7,
	[IRQ_DA830_T12CMPINT5_0]	= 7,
	[IRQ_DA830_T12CMPINT6_0]	= 7,
	[IRQ_DA830_T12CMPINT7_0]	= 7,
	[IRQ_DA830_T12CMPINT0_1]	= 7,
	[IRQ_DA830_T12CMPINT1_1]	= 7,
	[IRQ_DA830_T12CMPINT2_1]	= 7,
	[IRQ_DA830_T12CMPINT3_1]	= 7,
	[IRQ_DA830_T12CMPINT4_1]	= 7,
	[IRQ_DA830_T12CMPINT5_1]	= 7,
	[IRQ_DA830_T12CMPINT6_1]	= 7,
	[IRQ_DA830_T12CMPINT7_1]	= 7,
	[IRQ_DA8XX_ARMCLKSTOPREQ]	= 7,
};

static struct map_desc da830_io_desc[] = {
	{
		.virtual	= IO_VIRT,
		.pfn		= __phys_to_pfn(IO_PHYS),
		.length		= IO_SIZE,
		.type		= MT_DEVICE
	},
	{
		.virtual	= DA8XX_CP_INTC_VIRT,
		.pfn		= __phys_to_pfn(DA8XX_CP_INTC_BASE),
		.length		= DA8XX_CP_INTC_SIZE,
		.type		= MT_DEVICE
	},
};

static u32 da830_psc_bases[] = { DA8XX_PSC0_BASE, DA8XX_PSC1_BASE };

/* Contents of JTAG ID register used to identify exact cpu type */
static struct davinci_id da830_ids[] = {
	{
		.variant	= 0x0,
		.part_no	= 0xb7df,
		.manufacturer	= 0x017,	/* 0x02f >> 1 */
		.cpu_id		= DAVINCI_CPU_ID_DA830,
		.name		= "da830/omap-l137 rev1.0",
	},
	{
		.variant	= 0x8,
		.part_no	= 0xb7df,
		.manufacturer	= 0x017,
		.cpu_id		= DAVINCI_CPU_ID_DA830,
		.name		= "da830/omap-l137 rev1.1",
	},
	{
		.variant	= 0x9,
		.part_no	= 0xb7df,
		.manufacturer	= 0x017,
		.cpu_id		= DAVINCI_CPU_ID_DA830,
		.name		= "da830/omap-l137 rev2.0",
	},
};

static struct davinci_gpio_platform_data da830_gpio_platform_data = {
	.ngpio = 128,
	.intc_irq_num = DA830_N_CP_INTC_IRQ,
};

int __init da830_register_gpio(void)
{
	return da8xx_register_gpio(&da830_gpio_platform_data);
}

static struct davinci_timer_instance da830_timer_instance[2] = {
	{
		.base		= DA8XX_TIMER64P0_BASE,
		.bottom_irq	= IRQ_DA8XX_TINT12_0,
		.top_irq	= IRQ_DA8XX_TINT34_0,
		.cmp_off	= DA830_CMP12_0,
		.cmp_irq	= IRQ_DA830_T12CMPINT0_0,
	},
	{
		.base		= DA8XX_TIMER64P1_BASE,
		.bottom_irq	= IRQ_DA8XX_TINT12_1,
		.top_irq	= IRQ_DA8XX_TINT34_1,
		.cmp_off	= DA830_CMP12_0,
		.cmp_irq	= IRQ_DA830_T12CMPINT0_1,
	},
};

/*
 * T0_BOT: Timer 0, bottom		: Used for clock_event & clocksource
 * T0_TOP: Timer 0, top			: Used by DSP
 * T1_BOT, T1_TOP: Timer 1, bottom & top: Used for watchdog timer
 */
static struct davinci_timer_info da830_timer_info = {
	.timers		= da830_timer_instance,
	.clockevent_id	= T0_BOT,
	.clocksource_id	= T0_BOT,
};

static struct davinci_soc_info davinci_soc_info_da830 = {
	.io_desc		= da830_io_desc,
	.io_desc_num		= ARRAY_SIZE(da830_io_desc),
	.jtag_id_reg		= DA8XX_SYSCFG0_BASE + DA8XX_JTAG_ID_REG,
	.ids			= da830_ids,
	.ids_num		= ARRAY_SIZE(da830_ids),
	.cpu_clks		= da830_clks,
	.psc_bases		= da830_psc_bases,
	.psc_bases_num		= ARRAY_SIZE(da830_psc_bases),
	.pinmux_base		= DA8XX_SYSCFG0_BASE + 0x120,
	.pinmux_pins		= da830_pins,
	.pinmux_pins_num	= ARRAY_SIZE(da830_pins),
	.intc_base		= DA8XX_CP_INTC_BASE,
	.intc_type		= DAVINCI_INTC_TYPE_CP_INTC,
	.intc_irq_prios		= da830_default_priorities,
	.intc_irq_num		= DA830_N_CP_INTC_IRQ,
	.timer_info		= &da830_timer_info,
<<<<<<< HEAD
	.gpio_type		= GPIO_TYPE_DAVINCI,
	.gpio_base		= DA8XX_GPIO_BASE,
	.gpio_num		= 128,
	.gpio_irq		= IRQ_DA8XX_GPIO0,
=======
>>>>>>> d8ec26d7
	.emac_pdata		= &da8xx_emac_pdata,
};

void __init da830_init(void)
{
	davinci_common_init(&davinci_soc_info_da830);

	da8xx_syscfg0_base = ioremap(DA8XX_SYSCFG0_BASE, SZ_4K);
	WARN(!da8xx_syscfg0_base, "Unable to map syscfg0 module");
}<|MERGE_RESOLUTION|>--- conflicted
+++ resolved
@@ -1206,13 +1206,6 @@
 	.intc_irq_prios		= da830_default_priorities,
 	.intc_irq_num		= DA830_N_CP_INTC_IRQ,
 	.timer_info		= &da830_timer_info,
-<<<<<<< HEAD
-	.gpio_type		= GPIO_TYPE_DAVINCI,
-	.gpio_base		= DA8XX_GPIO_BASE,
-	.gpio_num		= 128,
-	.gpio_irq		= IRQ_DA8XX_GPIO0,
-=======
->>>>>>> d8ec26d7
 	.emac_pdata		= &da8xx_emac_pdata,
 };
 
