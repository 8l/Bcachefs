/*
 * Copyright © 2008 Intel Corporation
 *
 * Permission is hereby granted, free of charge, to any person obtaining a
 * copy of this software and associated documentation files (the "Software"),
 * to deal in the Software without restriction, including without limitation
 * the rights to use, copy, modify, merge, publish, distribute, sublicense,
 * and/or sell copies of the Software, and to permit persons to whom the
 * Software is furnished to do so, subject to the following conditions:
 *
 * The above copyright notice and this permission notice (including the next
 * paragraph) shall be included in all copies or substantial portions of the
 * Software.
 *
 * THE SOFTWARE IS PROVIDED "AS IS", WITHOUT WARRANTY OF ANY KIND, EXPRESS OR
 * IMPLIED, INCLUDING BUT NOT LIMITED TO THE WARRANTIES OF MERCHANTABILITY,
 * FITNESS FOR A PARTICULAR PURPOSE AND NONINFRINGEMENT.  IN NO EVENT SHALL
 * THE AUTHORS OR COPYRIGHT HOLDERS BE LIABLE FOR ANY CLAIM, DAMAGES OR OTHER
 * LIABILITY, WHETHER IN AN ACTION OF CONTRACT, TORT OR OTHERWISE, ARISING
 * FROM, OUT OF OR IN CONNECTION WITH THE SOFTWARE OR THE USE OR OTHER DEALINGS
 * IN THE SOFTWARE.
 *
 * Authors:
 *    Eric Anholt <eric@anholt.net>
 *    Keith Packard <keithp@keithp.com>
 *
 */

#include <linux/seq_file.h>
#include <linux/circ_buf.h>
#include <linux/ctype.h>
#include <linux/debugfs.h>
#include <linux/slab.h>
#include <linux/export.h>
#include <linux/list_sort.h>
#include <asm/msr-index.h>
#include <drm/drmP.h>
#include "intel_drv.h"
#include "intel_ringbuffer.h"
#include <drm/i915_drm.h>
#include "i915_drv.h"

enum {
	ACTIVE_LIST,
	INACTIVE_LIST,
	PINNED_LIST,
};

static const char *yesno(int v)
{
	return v ? "yes" : "no";
}

/* As the drm_debugfs_init() routines are called before dev->dev_private is
 * allocated we need to hook into the minor for release. */
static int
drm_add_fake_info_node(struct drm_minor *minor,
		       struct dentry *ent,
		       const void *key)
{
	struct drm_info_node *node;

	node = kmalloc(sizeof(*node), GFP_KERNEL);
	if (node == NULL) {
		debugfs_remove(ent);
		return -ENOMEM;
	}

	node->minor = minor;
	node->dent = ent;
	node->info_ent = (void *) key;

	mutex_lock(&minor->debugfs_lock);
	list_add(&node->list, &minor->debugfs_list);
	mutex_unlock(&minor->debugfs_lock);

	return 0;
}

static int i915_capabilities(struct seq_file *m, void *data)
{
	struct drm_info_node *node = m->private;
	struct drm_device *dev = node->minor->dev;
	const struct intel_device_info *info = INTEL_INFO(dev);

	seq_printf(m, "gen: %d\n", info->gen);
	seq_printf(m, "pch: %d\n", INTEL_PCH_TYPE(dev));
#define PRINT_FLAG(x)  seq_printf(m, #x ": %s\n", yesno(info->x))
#define SEP_SEMICOLON ;
	DEV_INFO_FOR_EACH_FLAG(PRINT_FLAG, SEP_SEMICOLON);
#undef PRINT_FLAG
#undef SEP_SEMICOLON

	return 0;
}

static const char *get_pin_flag(struct drm_i915_gem_object *obj)
{
	if (i915_gem_obj_is_pinned(obj))
		return "p";
	else
		return " ";
}

static const char *get_tiling_flag(struct drm_i915_gem_object *obj)
{
	switch (obj->tiling_mode) {
	default:
	case I915_TILING_NONE: return " ";
	case I915_TILING_X: return "X";
	case I915_TILING_Y: return "Y";
	}
}

static inline const char *get_global_flag(struct drm_i915_gem_object *obj)
{
	return i915_gem_obj_to_ggtt(obj) ? "g" : " ";
}

static void
describe_obj(struct seq_file *m, struct drm_i915_gem_object *obj)
{
	struct i915_vma *vma;
	int pin_count = 0;

	seq_printf(m, "%pK: %s%s%s %8zdKiB %02x %02x %u %u %u%s%s%s",
		   &obj->base,
		   get_pin_flag(obj),
		   get_tiling_flag(obj),
		   get_global_flag(obj),
		   obj->base.size / 1024,
		   obj->base.read_domains,
		   obj->base.write_domain,
		   i915_gem_request_get_seqno(obj->last_read_req),
		   i915_gem_request_get_seqno(obj->last_write_req),
		   i915_gem_request_get_seqno(obj->last_fenced_req),
		   i915_cache_level_str(to_i915(obj->base.dev), obj->cache_level),
		   obj->dirty ? " dirty" : "",
		   obj->madv == I915_MADV_DONTNEED ? " purgeable" : "");
	if (obj->base.name)
		seq_printf(m, " (name: %d)", obj->base.name);
	list_for_each_entry(vma, &obj->vma_list, vma_link)
		if (vma->pin_count > 0)
			pin_count++;
		seq_printf(m, " (pinned x %d)", pin_count);
	if (obj->pin_display)
		seq_printf(m, " (display)");
	if (obj->fence_reg != I915_FENCE_REG_NONE)
		seq_printf(m, " (fence: %d)", obj->fence_reg);
	list_for_each_entry(vma, &obj->vma_list, vma_link) {
		if (!i915_is_ggtt(vma->vm))
			seq_puts(m, " (pp");
		else
			seq_puts(m, " (g");
		seq_printf(m, "gtt offset: %08lx, size: %08lx, type: %u)",
			   vma->node.start, vma->node.size,
			   vma->ggtt_view.type);
	}
	if (obj->stolen)
		seq_printf(m, " (stolen: %08lx)", obj->stolen->start);
	if (obj->pin_mappable || obj->fault_mappable) {
		char s[3], *t = s;
		if (obj->pin_mappable)
			*t++ = 'p';
		if (obj->fault_mappable)
			*t++ = 'f';
		*t = '\0';
		seq_printf(m, " (%s mappable)", s);
	}
	if (obj->last_read_req != NULL)
		seq_printf(m, " (%s)",
			   i915_gem_request_get_ring(obj->last_read_req)->name);
	if (obj->frontbuffer_bits)
		seq_printf(m, " (frontbuffer: 0x%03x)", obj->frontbuffer_bits);
}

static void describe_ctx(struct seq_file *m, struct intel_context *ctx)
{
	seq_putc(m, ctx->legacy_hw_ctx.initialized ? 'I' : 'i');
	seq_putc(m, ctx->remap_slice ? 'R' : 'r');
	seq_putc(m, ' ');
}

static int i915_gem_object_list_info(struct seq_file *m, void *data)
{
	struct drm_info_node *node = m->private;
	uintptr_t list = (uintptr_t) node->info_ent->data;
	struct list_head *head;
	struct drm_device *dev = node->minor->dev;
	struct drm_i915_private *dev_priv = dev->dev_private;
	struct i915_address_space *vm = &dev_priv->gtt.base;
	struct i915_vma *vma;
	size_t total_obj_size, total_gtt_size;
	int count, ret;

	ret = mutex_lock_interruptible(&dev->struct_mutex);
	if (ret)
		return ret;

	/* FIXME: the user of this interface might want more than just GGTT */
	switch (list) {
	case ACTIVE_LIST:
		seq_puts(m, "Active:\n");
		head = &vm->active_list;
		break;
	case INACTIVE_LIST:
		seq_puts(m, "Inactive:\n");
		head = &vm->inactive_list;
		break;
	default:
		mutex_unlock(&dev->struct_mutex);
		return -EINVAL;
	}

	total_obj_size = total_gtt_size = count = 0;
	list_for_each_entry(vma, head, mm_list) {
		seq_printf(m, "   ");
		describe_obj(m, vma->obj);
		seq_printf(m, "\n");
		total_obj_size += vma->obj->base.size;
		total_gtt_size += vma->node.size;
		count++;
	}
	mutex_unlock(&dev->struct_mutex);

	seq_printf(m, "Total %d objects, %zu bytes, %zu GTT size\n",
		   count, total_obj_size, total_gtt_size);
	return 0;
}

static int obj_rank_by_stolen(void *priv,
			      struct list_head *A, struct list_head *B)
{
	struct drm_i915_gem_object *a =
		container_of(A, struct drm_i915_gem_object, obj_exec_link);
	struct drm_i915_gem_object *b =
		container_of(B, struct drm_i915_gem_object, obj_exec_link);

	return a->stolen->start - b->stolen->start;
}

static int i915_gem_stolen_list_info(struct seq_file *m, void *data)
{
	struct drm_info_node *node = m->private;
	struct drm_device *dev = node->minor->dev;
	struct drm_i915_private *dev_priv = dev->dev_private;
	struct drm_i915_gem_object *obj;
	size_t total_obj_size, total_gtt_size;
	LIST_HEAD(stolen);
	int count, ret;

	ret = mutex_lock_interruptible(&dev->struct_mutex);
	if (ret)
		return ret;

	total_obj_size = total_gtt_size = count = 0;
	list_for_each_entry(obj, &dev_priv->mm.bound_list, global_list) {
		if (obj->stolen == NULL)
			continue;

		list_add(&obj->obj_exec_link, &stolen);

		total_obj_size += obj->base.size;
		total_gtt_size += i915_gem_obj_ggtt_size(obj);
		count++;
	}
	list_for_each_entry(obj, &dev_priv->mm.unbound_list, global_list) {
		if (obj->stolen == NULL)
			continue;

		list_add(&obj->obj_exec_link, &stolen);

		total_obj_size += obj->base.size;
		count++;
	}
	list_sort(NULL, &stolen, obj_rank_by_stolen);
	seq_puts(m, "Stolen:\n");
	while (!list_empty(&stolen)) {
		obj = list_first_entry(&stolen, typeof(*obj), obj_exec_link);
		seq_puts(m, "   ");
		describe_obj(m, obj);
		seq_putc(m, '\n');
		list_del_init(&obj->obj_exec_link);
	}
	mutex_unlock(&dev->struct_mutex);

	seq_printf(m, "Total %d objects, %zu bytes, %zu GTT size\n",
		   count, total_obj_size, total_gtt_size);
	return 0;
}

#define count_objects(list, member) do { \
	list_for_each_entry(obj, list, member) { \
		size += i915_gem_obj_ggtt_size(obj); \
		++count; \
		if (obj->map_and_fenceable) { \
			mappable_size += i915_gem_obj_ggtt_size(obj); \
			++mappable_count; \
		} \
	} \
} while (0)

struct file_stats {
	struct drm_i915_file_private *file_priv;
	int count;
	size_t total, unbound;
	size_t global, shared;
	size_t active, inactive;
};

static int per_file_stats(int id, void *ptr, void *data)
{
	struct drm_i915_gem_object *obj = ptr;
	struct file_stats *stats = data;
	struct i915_vma *vma;

	stats->count++;
	stats->total += obj->base.size;

	if (obj->base.name || obj->base.dma_buf)
		stats->shared += obj->base.size;

	if (USES_FULL_PPGTT(obj->base.dev)) {
		list_for_each_entry(vma, &obj->vma_list, vma_link) {
			struct i915_hw_ppgtt *ppgtt;

			if (!drm_mm_node_allocated(&vma->node))
				continue;

			if (i915_is_ggtt(vma->vm)) {
				stats->global += obj->base.size;
				continue;
			}

			ppgtt = container_of(vma->vm, struct i915_hw_ppgtt, base);
			if (ppgtt->file_priv != stats->file_priv)
				continue;

			if (obj->active) /* XXX per-vma statistic */
				stats->active += obj->base.size;
			else
				stats->inactive += obj->base.size;

			return 0;
		}
	} else {
		if (i915_gem_obj_ggtt_bound(obj)) {
			stats->global += obj->base.size;
			if (obj->active)
				stats->active += obj->base.size;
			else
				stats->inactive += obj->base.size;
			return 0;
		}
	}

	if (!list_empty(&obj->global_list))
		stats->unbound += obj->base.size;

	return 0;
}

#define print_file_stats(m, name, stats) \
	seq_printf(m, "%s: %u objects, %zu bytes (%zu active, %zu inactive, %zu global, %zu shared, %zu unbound)\n", \
		   name, \
		   stats.count, \
		   stats.total, \
		   stats.active, \
		   stats.inactive, \
		   stats.global, \
		   stats.shared, \
		   stats.unbound)

static void print_batch_pool_stats(struct seq_file *m,
				   struct drm_i915_private *dev_priv)
{
	struct drm_i915_gem_object *obj;
	struct file_stats stats;

	memset(&stats, 0, sizeof(stats));

	list_for_each_entry(obj,
			    &dev_priv->mm.batch_pool.cache_list,
			    batch_pool_list)
		per_file_stats(0, obj, &stats);

	print_file_stats(m, "batch pool", stats);
}

#define count_vmas(list, member) do { \
	list_for_each_entry(vma, list, member) { \
		size += i915_gem_obj_ggtt_size(vma->obj); \
		++count; \
		if (vma->obj->map_and_fenceable) { \
			mappable_size += i915_gem_obj_ggtt_size(vma->obj); \
			++mappable_count; \
		} \
	} \
} while (0)

static int i915_gem_object_info(struct seq_file *m, void* data)
{
	struct drm_info_node *node = m->private;
	struct drm_device *dev = node->minor->dev;
	struct drm_i915_private *dev_priv = dev->dev_private;
	u32 count, mappable_count, purgeable_count;
	size_t size, mappable_size, purgeable_size;
	struct drm_i915_gem_object *obj;
	struct i915_address_space *vm = &dev_priv->gtt.base;
	struct drm_file *file;
	struct i915_vma *vma;
	int ret;

	ret = mutex_lock_interruptible(&dev->struct_mutex);
	if (ret)
		return ret;

	seq_printf(m, "%u objects, %zu bytes\n",
		   dev_priv->mm.object_count,
		   dev_priv->mm.object_memory);

	size = count = mappable_size = mappable_count = 0;
	count_objects(&dev_priv->mm.bound_list, global_list);
	seq_printf(m, "%u [%u] objects, %zu [%zu] bytes in gtt\n",
		   count, mappable_count, size, mappable_size);

	size = count = mappable_size = mappable_count = 0;
	count_vmas(&vm->active_list, mm_list);
	seq_printf(m, "  %u [%u] active objects, %zu [%zu] bytes\n",
		   count, mappable_count, size, mappable_size);

	size = count = mappable_size = mappable_count = 0;
	count_vmas(&vm->inactive_list, mm_list);
	seq_printf(m, "  %u [%u] inactive objects, %zu [%zu] bytes\n",
		   count, mappable_count, size, mappable_size);

	size = count = purgeable_size = purgeable_count = 0;
	list_for_each_entry(obj, &dev_priv->mm.unbound_list, global_list) {
		size += obj->base.size, ++count;
		if (obj->madv == I915_MADV_DONTNEED)
			purgeable_size += obj->base.size, ++purgeable_count;
	}
	seq_printf(m, "%u unbound objects, %zu bytes\n", count, size);

	size = count = mappable_size = mappable_count = 0;
	list_for_each_entry(obj, &dev_priv->mm.bound_list, global_list) {
		if (obj->fault_mappable) {
			size += i915_gem_obj_ggtt_size(obj);
			++count;
		}
		if (obj->pin_mappable) {
			mappable_size += i915_gem_obj_ggtt_size(obj);
			++mappable_count;
		}
		if (obj->madv == I915_MADV_DONTNEED) {
			purgeable_size += obj->base.size;
			++purgeable_count;
		}
	}
	seq_printf(m, "%u purgeable objects, %zu bytes\n",
		   purgeable_count, purgeable_size);
	seq_printf(m, "%u pinned mappable objects, %zu bytes\n",
		   mappable_count, mappable_size);
	seq_printf(m, "%u fault mappable objects, %zu bytes\n",
		   count, size);

	seq_printf(m, "%zu [%lu] gtt total\n",
		   dev_priv->gtt.base.total,
		   dev_priv->gtt.mappable_end - dev_priv->gtt.base.start);

	seq_putc(m, '\n');
	print_batch_pool_stats(m, dev_priv);

	seq_putc(m, '\n');
	list_for_each_entry_reverse(file, &dev->filelist, lhead) {
		struct file_stats stats;
		struct task_struct *task;

		memset(&stats, 0, sizeof(stats));
		stats.file_priv = file->driver_priv;
		spin_lock(&file->table_lock);
		idr_for_each(&file->object_idr, per_file_stats, &stats);
		spin_unlock(&file->table_lock);
		/*
		 * Although we have a valid reference on file->pid, that does
		 * not guarantee that the task_struct who called get_pid() is
		 * still alive (e.g. get_pid(current) => fork() => exit()).
		 * Therefore, we need to protect this ->comm access using RCU.
		 */
		rcu_read_lock();
		task = pid_task(file->pid, PIDTYPE_PID);
		print_file_stats(m, task ? task->comm : "<unknown>", stats);
		rcu_read_unlock();
	}

	mutex_unlock(&dev->struct_mutex);

	return 0;
}

static int i915_gem_gtt_info(struct seq_file *m, void *data)
{
	struct drm_info_node *node = m->private;
	struct drm_device *dev = node->minor->dev;
	uintptr_t list = (uintptr_t) node->info_ent->data;
	struct drm_i915_private *dev_priv = dev->dev_private;
	struct drm_i915_gem_object *obj;
	size_t total_obj_size, total_gtt_size;
	int count, ret;

	ret = mutex_lock_interruptible(&dev->struct_mutex);
	if (ret)
		return ret;

	total_obj_size = total_gtt_size = count = 0;
	list_for_each_entry(obj, &dev_priv->mm.bound_list, global_list) {
		if (list == PINNED_LIST && !i915_gem_obj_is_pinned(obj))
			continue;

		seq_puts(m, "   ");
		describe_obj(m, obj);
		seq_putc(m, '\n');
		total_obj_size += obj->base.size;
		total_gtt_size += i915_gem_obj_ggtt_size(obj);
		count++;
	}

	mutex_unlock(&dev->struct_mutex);

	seq_printf(m, "Total %d objects, %zu bytes, %zu GTT size\n",
		   count, total_obj_size, total_gtt_size);

	return 0;
}

static int i915_gem_pageflip_info(struct seq_file *m, void *data)
{
	struct drm_info_node *node = m->private;
	struct drm_device *dev = node->minor->dev;
	struct drm_i915_private *dev_priv = dev->dev_private;
	struct intel_crtc *crtc;
	int ret;

	ret = mutex_lock_interruptible(&dev->struct_mutex);
	if (ret)
		return ret;

	for_each_intel_crtc(dev, crtc) {
		const char pipe = pipe_name(crtc->pipe);
		const char plane = plane_name(crtc->plane);
		struct intel_unpin_work *work;

		spin_lock_irq(&dev->event_lock);
		work = crtc->unpin_work;
		if (work == NULL) {
			seq_printf(m, "No flip due on pipe %c (plane %c)\n",
				   pipe, plane);
		} else {
			u32 addr;

			if (atomic_read(&work->pending) < INTEL_FLIP_COMPLETE) {
				seq_printf(m, "Flip queued on pipe %c (plane %c)\n",
					   pipe, plane);
			} else {
				seq_printf(m, "Flip pending (waiting for vsync) on pipe %c (plane %c)\n",
					   pipe, plane);
			}
			if (work->flip_queued_req) {
				struct intel_engine_cs *ring =
					i915_gem_request_get_ring(work->flip_queued_req);

				seq_printf(m, "Flip queued on %s at seqno %u, next seqno %u [current breadcrumb %u], completed? %d\n",
					   ring->name,
					   i915_gem_request_get_seqno(work->flip_queued_req),
					   dev_priv->next_seqno,
					   ring->get_seqno(ring, true),
					   i915_gem_request_completed(work->flip_queued_req, true));
			} else
				seq_printf(m, "Flip not associated with any ring\n");
			seq_printf(m, "Flip queued on frame %d, (was ready on frame %d), now %d\n",
				   work->flip_queued_vblank,
				   work->flip_ready_vblank,
				   drm_vblank_count(dev, crtc->pipe));
			if (work->enable_stall_check)
				seq_puts(m, "Stall check enabled, ");
			else
				seq_puts(m, "Stall check waiting for page flip ioctl, ");
			seq_printf(m, "%d prepares\n", atomic_read(&work->pending));

			if (INTEL_INFO(dev)->gen >= 4)
				addr = I915_HI_DISPBASE(I915_READ(DSPSURF(crtc->plane)));
			else
				addr = I915_READ(DSPADDR(crtc->plane));
			seq_printf(m, "Current scanout address 0x%08x\n", addr);

			if (work->pending_flip_obj) {
				seq_printf(m, "New framebuffer address 0x%08lx\n", (long)work->gtt_offset);
				seq_printf(m, "MMIO update completed? %d\n",  addr == work->gtt_offset);
			}
		}
		spin_unlock_irq(&dev->event_lock);
	}

	mutex_unlock(&dev->struct_mutex);

	return 0;
}

static int i915_gem_batch_pool_info(struct seq_file *m, void *data)
{
	struct drm_info_node *node = m->private;
	struct drm_device *dev = node->minor->dev;
	struct drm_i915_private *dev_priv = dev->dev_private;
	struct drm_i915_gem_object *obj;
	int count = 0;
	int ret;

	ret = mutex_lock_interruptible(&dev->struct_mutex);
	if (ret)
		return ret;

	seq_puts(m, "cache:\n");
	list_for_each_entry(obj,
			    &dev_priv->mm.batch_pool.cache_list,
			    batch_pool_list) {
		seq_puts(m, "   ");
		describe_obj(m, obj);
		seq_putc(m, '\n');
		count++;
	}

	seq_printf(m, "total: %d\n", count);

	mutex_unlock(&dev->struct_mutex);

	return 0;
}

static int i915_gem_request_info(struct seq_file *m, void *data)
{
	struct drm_info_node *node = m->private;
	struct drm_device *dev = node->minor->dev;
	struct drm_i915_private *dev_priv = dev->dev_private;
	struct intel_engine_cs *ring;
	struct drm_i915_gem_request *gem_request;
	int ret, count, i;

	ret = mutex_lock_interruptible(&dev->struct_mutex);
	if (ret)
		return ret;

	count = 0;
	for_each_ring(ring, dev_priv, i) {
		if (list_empty(&ring->request_list))
			continue;

		seq_printf(m, "%s requests:\n", ring->name);
		list_for_each_entry(gem_request,
				    &ring->request_list,
				    list) {
			seq_printf(m, "    %d @ %d\n",
				   gem_request->seqno,
				   (int) (jiffies - gem_request->emitted_jiffies));
		}
		count++;
	}
	mutex_unlock(&dev->struct_mutex);

	if (count == 0)
		seq_puts(m, "No requests\n");

	return 0;
}

static void i915_ring_seqno_info(struct seq_file *m,
				 struct intel_engine_cs *ring)
{
	if (ring->get_seqno) {
		seq_printf(m, "Current sequence (%s): %u\n",
			   ring->name, ring->get_seqno(ring, false));
	}
}

static int i915_gem_seqno_info(struct seq_file *m, void *data)
{
	struct drm_info_node *node = m->private;
	struct drm_device *dev = node->minor->dev;
	struct drm_i915_private *dev_priv = dev->dev_private;
	struct intel_engine_cs *ring;
	int ret, i;

	ret = mutex_lock_interruptible(&dev->struct_mutex);
	if (ret)
		return ret;
	intel_runtime_pm_get(dev_priv);

	for_each_ring(ring, dev_priv, i)
		i915_ring_seqno_info(m, ring);

	intel_runtime_pm_put(dev_priv);
	mutex_unlock(&dev->struct_mutex);

	return 0;
}


static int i915_interrupt_info(struct seq_file *m, void *data)
{
	struct drm_info_node *node = m->private;
	struct drm_device *dev = node->minor->dev;
	struct drm_i915_private *dev_priv = dev->dev_private;
	struct intel_engine_cs *ring;
	int ret, i, pipe;

	ret = mutex_lock_interruptible(&dev->struct_mutex);
	if (ret)
		return ret;
	intel_runtime_pm_get(dev_priv);

	if (IS_CHERRYVIEW(dev)) {
		seq_printf(m, "Master Interrupt Control:\t%08x\n",
			   I915_READ(GEN8_MASTER_IRQ));

		seq_printf(m, "Display IER:\t%08x\n",
			   I915_READ(VLV_IER));
		seq_printf(m, "Display IIR:\t%08x\n",
			   I915_READ(VLV_IIR));
		seq_printf(m, "Display IIR_RW:\t%08x\n",
			   I915_READ(VLV_IIR_RW));
		seq_printf(m, "Display IMR:\t%08x\n",
			   I915_READ(VLV_IMR));
		for_each_pipe(dev_priv, pipe)
			seq_printf(m, "Pipe %c stat:\t%08x\n",
				   pipe_name(pipe),
				   I915_READ(PIPESTAT(pipe)));

		seq_printf(m, "Port hotplug:\t%08x\n",
			   I915_READ(PORT_HOTPLUG_EN));
		seq_printf(m, "DPFLIPSTAT:\t%08x\n",
			   I915_READ(VLV_DPFLIPSTAT));
		seq_printf(m, "DPINVGTT:\t%08x\n",
			   I915_READ(DPINVGTT));

		for (i = 0; i < 4; i++) {
			seq_printf(m, "GT Interrupt IMR %d:\t%08x\n",
				   i, I915_READ(GEN8_GT_IMR(i)));
			seq_printf(m, "GT Interrupt IIR %d:\t%08x\n",
				   i, I915_READ(GEN8_GT_IIR(i)));
			seq_printf(m, "GT Interrupt IER %d:\t%08x\n",
				   i, I915_READ(GEN8_GT_IER(i)));
		}

		seq_printf(m, "PCU interrupt mask:\t%08x\n",
			   I915_READ(GEN8_PCU_IMR));
		seq_printf(m, "PCU interrupt identity:\t%08x\n",
			   I915_READ(GEN8_PCU_IIR));
		seq_printf(m, "PCU interrupt enable:\t%08x\n",
			   I915_READ(GEN8_PCU_IER));
	} else if (INTEL_INFO(dev)->gen >= 8) {
		seq_printf(m, "Master Interrupt Control:\t%08x\n",
			   I915_READ(GEN8_MASTER_IRQ));

		for (i = 0; i < 4; i++) {
			seq_printf(m, "GT Interrupt IMR %d:\t%08x\n",
				   i, I915_READ(GEN8_GT_IMR(i)));
			seq_printf(m, "GT Interrupt IIR %d:\t%08x\n",
				   i, I915_READ(GEN8_GT_IIR(i)));
			seq_printf(m, "GT Interrupt IER %d:\t%08x\n",
				   i, I915_READ(GEN8_GT_IER(i)));
		}

		for_each_pipe(dev_priv, pipe) {
			if (!intel_display_power_is_enabled(dev_priv,
						POWER_DOMAIN_PIPE(pipe))) {
				seq_printf(m, "Pipe %c power disabled\n",
					   pipe_name(pipe));
				continue;
			}
			seq_printf(m, "Pipe %c IMR:\t%08x\n",
				   pipe_name(pipe),
				   I915_READ(GEN8_DE_PIPE_IMR(pipe)));
			seq_printf(m, "Pipe %c IIR:\t%08x\n",
				   pipe_name(pipe),
				   I915_READ(GEN8_DE_PIPE_IIR(pipe)));
			seq_printf(m, "Pipe %c IER:\t%08x\n",
				   pipe_name(pipe),
				   I915_READ(GEN8_DE_PIPE_IER(pipe)));
		}

		seq_printf(m, "Display Engine port interrupt mask:\t%08x\n",
			   I915_READ(GEN8_DE_PORT_IMR));
		seq_printf(m, "Display Engine port interrupt identity:\t%08x\n",
			   I915_READ(GEN8_DE_PORT_IIR));
		seq_printf(m, "Display Engine port interrupt enable:\t%08x\n",
			   I915_READ(GEN8_DE_PORT_IER));

		seq_printf(m, "Display Engine misc interrupt mask:\t%08x\n",
			   I915_READ(GEN8_DE_MISC_IMR));
		seq_printf(m, "Display Engine misc interrupt identity:\t%08x\n",
			   I915_READ(GEN8_DE_MISC_IIR));
		seq_printf(m, "Display Engine misc interrupt enable:\t%08x\n",
			   I915_READ(GEN8_DE_MISC_IER));

		seq_printf(m, "PCU interrupt mask:\t%08x\n",
			   I915_READ(GEN8_PCU_IMR));
		seq_printf(m, "PCU interrupt identity:\t%08x\n",
			   I915_READ(GEN8_PCU_IIR));
		seq_printf(m, "PCU interrupt enable:\t%08x\n",
			   I915_READ(GEN8_PCU_IER));
	} else if (IS_VALLEYVIEW(dev)) {
		seq_printf(m, "Display IER:\t%08x\n",
			   I915_READ(VLV_IER));
		seq_printf(m, "Display IIR:\t%08x\n",
			   I915_READ(VLV_IIR));
		seq_printf(m, "Display IIR_RW:\t%08x\n",
			   I915_READ(VLV_IIR_RW));
		seq_printf(m, "Display IMR:\t%08x\n",
			   I915_READ(VLV_IMR));
		for_each_pipe(dev_priv, pipe)
			seq_printf(m, "Pipe %c stat:\t%08x\n",
				   pipe_name(pipe),
				   I915_READ(PIPESTAT(pipe)));

		seq_printf(m, "Master IER:\t%08x\n",
			   I915_READ(VLV_MASTER_IER));

		seq_printf(m, "Render IER:\t%08x\n",
			   I915_READ(GTIER));
		seq_printf(m, "Render IIR:\t%08x\n",
			   I915_READ(GTIIR));
		seq_printf(m, "Render IMR:\t%08x\n",
			   I915_READ(GTIMR));

		seq_printf(m, "PM IER:\t\t%08x\n",
			   I915_READ(GEN6_PMIER));
		seq_printf(m, "PM IIR:\t\t%08x\n",
			   I915_READ(GEN6_PMIIR));
		seq_printf(m, "PM IMR:\t\t%08x\n",
			   I915_READ(GEN6_PMIMR));

		seq_printf(m, "Port hotplug:\t%08x\n",
			   I915_READ(PORT_HOTPLUG_EN));
		seq_printf(m, "DPFLIPSTAT:\t%08x\n",
			   I915_READ(VLV_DPFLIPSTAT));
		seq_printf(m, "DPINVGTT:\t%08x\n",
			   I915_READ(DPINVGTT));

	} else if (!HAS_PCH_SPLIT(dev)) {
		seq_printf(m, "Interrupt enable:    %08x\n",
			   I915_READ(IER));
		seq_printf(m, "Interrupt identity:  %08x\n",
			   I915_READ(IIR));
		seq_printf(m, "Interrupt mask:      %08x\n",
			   I915_READ(IMR));
		for_each_pipe(dev_priv, pipe)
			seq_printf(m, "Pipe %c stat:         %08x\n",
				   pipe_name(pipe),
				   I915_READ(PIPESTAT(pipe)));
	} else {
		seq_printf(m, "North Display Interrupt enable:		%08x\n",
			   I915_READ(DEIER));
		seq_printf(m, "North Display Interrupt identity:	%08x\n",
			   I915_READ(DEIIR));
		seq_printf(m, "North Display Interrupt mask:		%08x\n",
			   I915_READ(DEIMR));
		seq_printf(m, "South Display Interrupt enable:		%08x\n",
			   I915_READ(SDEIER));
		seq_printf(m, "South Display Interrupt identity:	%08x\n",
			   I915_READ(SDEIIR));
		seq_printf(m, "South Display Interrupt mask:		%08x\n",
			   I915_READ(SDEIMR));
		seq_printf(m, "Graphics Interrupt enable:		%08x\n",
			   I915_READ(GTIER));
		seq_printf(m, "Graphics Interrupt identity:		%08x\n",
			   I915_READ(GTIIR));
		seq_printf(m, "Graphics Interrupt mask:		%08x\n",
			   I915_READ(GTIMR));
	}
	for_each_ring(ring, dev_priv, i) {
		if (INTEL_INFO(dev)->gen >= 6) {
			seq_printf(m,
				   "Graphics Interrupt mask (%s):	%08x\n",
				   ring->name, I915_READ_IMR(ring));
		}
		i915_ring_seqno_info(m, ring);
	}
	intel_runtime_pm_put(dev_priv);
	mutex_unlock(&dev->struct_mutex);

	return 0;
}

static int i915_gem_fence_regs_info(struct seq_file *m, void *data)
{
	struct drm_info_node *node = m->private;
	struct drm_device *dev = node->minor->dev;
	struct drm_i915_private *dev_priv = dev->dev_private;
	int i, ret;

	ret = mutex_lock_interruptible(&dev->struct_mutex);
	if (ret)
		return ret;

	seq_printf(m, "Reserved fences = %d\n", dev_priv->fence_reg_start);
	seq_printf(m, "Total fences = %d\n", dev_priv->num_fence_regs);
	for (i = 0; i < dev_priv->num_fence_regs; i++) {
		struct drm_i915_gem_object *obj = dev_priv->fence_regs[i].obj;

		seq_printf(m, "Fence %d, pin count = %d, object = ",
			   i, dev_priv->fence_regs[i].pin_count);
		if (obj == NULL)
			seq_puts(m, "unused");
		else
			describe_obj(m, obj);
		seq_putc(m, '\n');
	}

	mutex_unlock(&dev->struct_mutex);
	return 0;
}

static int i915_hws_info(struct seq_file *m, void *data)
{
	struct drm_info_node *node = m->private;
	struct drm_device *dev = node->minor->dev;
	struct drm_i915_private *dev_priv = dev->dev_private;
	struct intel_engine_cs *ring;
	const u32 *hws;
	int i;

	ring = &dev_priv->ring[(uintptr_t)node->info_ent->data];
	hws = ring->status_page.page_addr;
	if (hws == NULL)
		return 0;

	for (i = 0; i < 4096 / sizeof(u32) / 4; i += 4) {
		seq_printf(m, "0x%08x: 0x%08x 0x%08x 0x%08x 0x%08x\n",
			   i * 4,
			   hws[i], hws[i + 1], hws[i + 2], hws[i + 3]);
	}
	return 0;
}

static ssize_t
i915_error_state_write(struct file *filp,
		       const char __user *ubuf,
		       size_t cnt,
		       loff_t *ppos)
{
	struct i915_error_state_file_priv *error_priv = filp->private_data;
	struct drm_device *dev = error_priv->dev;
	int ret;

	DRM_DEBUG_DRIVER("Resetting error state\n");

	ret = mutex_lock_interruptible(&dev->struct_mutex);
	if (ret)
		return ret;

	i915_destroy_error_state(dev);
	mutex_unlock(&dev->struct_mutex);

	return cnt;
}

static int i915_error_state_open(struct inode *inode, struct file *file)
{
	struct drm_device *dev = inode->i_private;
	struct i915_error_state_file_priv *error_priv;

	error_priv = kzalloc(sizeof(*error_priv), GFP_KERNEL);
	if (!error_priv)
		return -ENOMEM;

	error_priv->dev = dev;

	i915_error_state_get(dev, error_priv);

	file->private_data = error_priv;

	return 0;
}

static int i915_error_state_release(struct inode *inode, struct file *file)
{
	struct i915_error_state_file_priv *error_priv = file->private_data;

	i915_error_state_put(error_priv);
	kfree(error_priv);

	return 0;
}

static ssize_t i915_error_state_read(struct file *file, char __user *userbuf,
				     size_t count, loff_t *pos)
{
	struct i915_error_state_file_priv *error_priv = file->private_data;
	struct drm_i915_error_state_buf error_str;
	loff_t tmp_pos = 0;
	ssize_t ret_count = 0;
	int ret;

	ret = i915_error_state_buf_init(&error_str, to_i915(error_priv->dev), count, *pos);
	if (ret)
		return ret;

	ret = i915_error_state_to_str(&error_str, error_priv);
	if (ret)
		goto out;

	ret_count = simple_read_from_buffer(userbuf, count, &tmp_pos,
					    error_str.buf,
					    error_str.bytes);

	if (ret_count < 0)
		ret = ret_count;
	else
		*pos = error_str.start + ret_count;
out:
	i915_error_state_buf_release(&error_str);
	return ret ?: ret_count;
}

static const struct file_operations i915_error_state_fops = {
	.owner = THIS_MODULE,
	.open = i915_error_state_open,
	.read = i915_error_state_read,
	.write = i915_error_state_write,
	.llseek = default_llseek,
	.release = i915_error_state_release,
};

static int
i915_next_seqno_get(void *data, u64 *val)
{
	struct drm_device *dev = data;
	struct drm_i915_private *dev_priv = dev->dev_private;
	int ret;

	ret = mutex_lock_interruptible(&dev->struct_mutex);
	if (ret)
		return ret;

	*val = dev_priv->next_seqno;
	mutex_unlock(&dev->struct_mutex);

	return 0;
}

static int
i915_next_seqno_set(void *data, u64 val)
{
	struct drm_device *dev = data;
	int ret;

	ret = mutex_lock_interruptible(&dev->struct_mutex);
	if (ret)
		return ret;

	ret = i915_gem_set_seqno(dev, val);
	mutex_unlock(&dev->struct_mutex);

	return ret;
}

DEFINE_SIMPLE_ATTRIBUTE(i915_next_seqno_fops,
			i915_next_seqno_get, i915_next_seqno_set,
			"0x%llx\n");

static int i915_frequency_info(struct seq_file *m, void *unused)
{
	struct drm_info_node *node = m->private;
	struct drm_device *dev = node->minor->dev;
	struct drm_i915_private *dev_priv = dev->dev_private;
	int ret = 0;

	intel_runtime_pm_get(dev_priv);

	flush_delayed_work(&dev_priv->rps.delayed_resume_work);

	if (IS_GEN5(dev)) {
		u16 rgvswctl = I915_READ16(MEMSWCTL);
		u16 rgvstat = I915_READ16(MEMSTAT_ILK);

		seq_printf(m, "Requested P-state: %d\n", (rgvswctl >> 8) & 0xf);
		seq_printf(m, "Requested VID: %d\n", rgvswctl & 0x3f);
		seq_printf(m, "Current VID: %d\n", (rgvstat & MEMSTAT_VID_MASK) >>
			   MEMSTAT_VID_SHIFT);
		seq_printf(m, "Current P-state: %d\n",
			   (rgvstat & MEMSTAT_PSTATE_MASK) >> MEMSTAT_PSTATE_SHIFT);
	} else if (IS_GEN6(dev) || (IS_GEN7(dev) && !IS_VALLEYVIEW(dev)) ||
		   IS_BROADWELL(dev)) {
		u32 gt_perf_status = I915_READ(GEN6_GT_PERF_STATUS);
		u32 rp_state_limits = I915_READ(GEN6_RP_STATE_LIMITS);
		u32 rp_state_cap = I915_READ(GEN6_RP_STATE_CAP);
		u32 rpmodectl, rpinclimit, rpdeclimit;
		u32 rpstat, cagf, reqf;
		u32 rpupei, rpcurup, rpprevup;
		u32 rpdownei, rpcurdown, rpprevdown;
		u32 pm_ier, pm_imr, pm_isr, pm_iir, pm_mask;
		int max_freq;

		/* RPSTAT1 is in the GT power well */
		ret = mutex_lock_interruptible(&dev->struct_mutex);
		if (ret)
			goto out;

		gen6_gt_force_wake_get(dev_priv, FORCEWAKE_ALL);

		reqf = I915_READ(GEN6_RPNSWREQ);
		reqf &= ~GEN6_TURBO_DISABLE;
		if (IS_HASWELL(dev) || IS_BROADWELL(dev))
			reqf >>= 24;
		else
			reqf >>= 25;
		reqf *= GT_FREQUENCY_MULTIPLIER;

		rpmodectl = I915_READ(GEN6_RP_CONTROL);
		rpinclimit = I915_READ(GEN6_RP_UP_THRESHOLD);
		rpdeclimit = I915_READ(GEN6_RP_DOWN_THRESHOLD);

		rpstat = I915_READ(GEN6_RPSTAT1);
		rpupei = I915_READ(GEN6_RP_CUR_UP_EI);
		rpcurup = I915_READ(GEN6_RP_CUR_UP);
		rpprevup = I915_READ(GEN6_RP_PREV_UP);
		rpdownei = I915_READ(GEN6_RP_CUR_DOWN_EI);
		rpcurdown = I915_READ(GEN6_RP_CUR_DOWN);
		rpprevdown = I915_READ(GEN6_RP_PREV_DOWN);
		if (IS_HASWELL(dev) || IS_BROADWELL(dev))
			cagf = (rpstat & HSW_CAGF_MASK) >> HSW_CAGF_SHIFT;
		else
			cagf = (rpstat & GEN6_CAGF_MASK) >> GEN6_CAGF_SHIFT;
		cagf *= GT_FREQUENCY_MULTIPLIER;

		gen6_gt_force_wake_put(dev_priv, FORCEWAKE_ALL);
		mutex_unlock(&dev->struct_mutex);

		if (IS_GEN6(dev) || IS_GEN7(dev)) {
			pm_ier = I915_READ(GEN6_PMIER);
			pm_imr = I915_READ(GEN6_PMIMR);
			pm_isr = I915_READ(GEN6_PMISR);
			pm_iir = I915_READ(GEN6_PMIIR);
			pm_mask = I915_READ(GEN6_PMINTRMSK);
		} else {
			pm_ier = I915_READ(GEN8_GT_IER(2));
			pm_imr = I915_READ(GEN8_GT_IMR(2));
			pm_isr = I915_READ(GEN8_GT_ISR(2));
			pm_iir = I915_READ(GEN8_GT_IIR(2));
			pm_mask = I915_READ(GEN6_PMINTRMSK);
		}
		seq_printf(m, "PM IER=0x%08x IMR=0x%08x ISR=0x%08x IIR=0x%08x, MASK=0x%08x\n",
			   pm_ier, pm_imr, pm_isr, pm_iir, pm_mask);
		seq_printf(m, "GT_PERF_STATUS: 0x%08x\n", gt_perf_status);
		seq_printf(m, "Render p-state ratio: %d\n",
			   (gt_perf_status & 0xff00) >> 8);
		seq_printf(m, "Render p-state VID: %d\n",
			   gt_perf_status & 0xff);
		seq_printf(m, "Render p-state limit: %d\n",
			   rp_state_limits & 0xff);
		seq_printf(m, "RPSTAT1: 0x%08x\n", rpstat);
		seq_printf(m, "RPMODECTL: 0x%08x\n", rpmodectl);
		seq_printf(m, "RPINCLIMIT: 0x%08x\n", rpinclimit);
		seq_printf(m, "RPDECLIMIT: 0x%08x\n", rpdeclimit);
		seq_printf(m, "RPNSWREQ: %dMHz\n", reqf);
		seq_printf(m, "CAGF: %dMHz\n", cagf);
		seq_printf(m, "RP CUR UP EI: %dus\n", rpupei &
			   GEN6_CURICONT_MASK);
		seq_printf(m, "RP CUR UP: %dus\n", rpcurup &
			   GEN6_CURBSYTAVG_MASK);
		seq_printf(m, "RP PREV UP: %dus\n", rpprevup &
			   GEN6_CURBSYTAVG_MASK);
		seq_printf(m, "RP CUR DOWN EI: %dus\n", rpdownei &
			   GEN6_CURIAVG_MASK);
		seq_printf(m, "RP CUR DOWN: %dus\n", rpcurdown &
			   GEN6_CURBSYTAVG_MASK);
		seq_printf(m, "RP PREV DOWN: %dus\n", rpprevdown &
			   GEN6_CURBSYTAVG_MASK);

		max_freq = (rp_state_cap & 0xff0000) >> 16;
		seq_printf(m, "Lowest (RPN) frequency: %dMHz\n",
			   max_freq * GT_FREQUENCY_MULTIPLIER);

		max_freq = (rp_state_cap & 0xff00) >> 8;
		seq_printf(m, "Nominal (RP1) frequency: %dMHz\n",
			   max_freq * GT_FREQUENCY_MULTIPLIER);

		max_freq = rp_state_cap & 0xff;
		seq_printf(m, "Max non-overclocked (RP0) frequency: %dMHz\n",
			   max_freq * GT_FREQUENCY_MULTIPLIER);

		seq_printf(m, "Max overclocked frequency: %dMHz\n",
			   dev_priv->rps.max_freq * GT_FREQUENCY_MULTIPLIER);
	} else if (IS_VALLEYVIEW(dev)) {
		u32 freq_sts;

		mutex_lock(&dev_priv->rps.hw_lock);
		freq_sts = vlv_punit_read(dev_priv, PUNIT_REG_GPU_FREQ_STS);
		seq_printf(m, "PUNIT_REG_GPU_FREQ_STS: 0x%08x\n", freq_sts);
		seq_printf(m, "DDR freq: %d MHz\n", dev_priv->mem_freq);

		seq_printf(m, "max GPU freq: %d MHz\n",
			   vlv_gpu_freq(dev_priv, dev_priv->rps.max_freq));

		seq_printf(m, "min GPU freq: %d MHz\n",
			   vlv_gpu_freq(dev_priv, dev_priv->rps.min_freq));

		seq_printf(m, "efficient (RPe) frequency: %d MHz\n",
			   vlv_gpu_freq(dev_priv, dev_priv->rps.efficient_freq));

		seq_printf(m, "current GPU freq: %d MHz\n",
			   vlv_gpu_freq(dev_priv, (freq_sts >> 8) & 0xff));
		mutex_unlock(&dev_priv->rps.hw_lock);
	} else {
		seq_puts(m, "no P-state info available\n");
	}

out:
	intel_runtime_pm_put(dev_priv);
	return ret;
}

static int ironlake_drpc_info(struct seq_file *m)
{
	struct drm_info_node *node = m->private;
	struct drm_device *dev = node->minor->dev;
	struct drm_i915_private *dev_priv = dev->dev_private;
	u32 rgvmodectl, rstdbyctl;
	u16 crstandvid;
	int ret;

	ret = mutex_lock_interruptible(&dev->struct_mutex);
	if (ret)
		return ret;
	intel_runtime_pm_get(dev_priv);

	rgvmodectl = I915_READ(MEMMODECTL);
	rstdbyctl = I915_READ(RSTDBYCTL);
	crstandvid = I915_READ16(CRSTANDVID);

	intel_runtime_pm_put(dev_priv);
	mutex_unlock(&dev->struct_mutex);

	seq_printf(m, "HD boost: %s\n", (rgvmodectl & MEMMODE_BOOST_EN) ?
		   "yes" : "no");
	seq_printf(m, "Boost freq: %d\n",
		   (rgvmodectl & MEMMODE_BOOST_FREQ_MASK) >>
		   MEMMODE_BOOST_FREQ_SHIFT);
	seq_printf(m, "HW control enabled: %s\n",
		   rgvmodectl & MEMMODE_HWIDLE_EN ? "yes" : "no");
	seq_printf(m, "SW control enabled: %s\n",
		   rgvmodectl & MEMMODE_SWMODE_EN ? "yes" : "no");
	seq_printf(m, "Gated voltage change: %s\n",
		   rgvmodectl & MEMMODE_RCLK_GATE ? "yes" : "no");
	seq_printf(m, "Starting frequency: P%d\n",
		   (rgvmodectl & MEMMODE_FSTART_MASK) >> MEMMODE_FSTART_SHIFT);
	seq_printf(m, "Max P-state: P%d\n",
		   (rgvmodectl & MEMMODE_FMAX_MASK) >> MEMMODE_FMAX_SHIFT);
	seq_printf(m, "Min P-state: P%d\n", (rgvmodectl & MEMMODE_FMIN_MASK));
	seq_printf(m, "RS1 VID: %d\n", (crstandvid & 0x3f));
	seq_printf(m, "RS2 VID: %d\n", ((crstandvid >> 8) & 0x3f));
	seq_printf(m, "Render standby enabled: %s\n",
		   (rstdbyctl & RCX_SW_EXIT) ? "no" : "yes");
	seq_puts(m, "Current RS state: ");
	switch (rstdbyctl & RSX_STATUS_MASK) {
	case RSX_STATUS_ON:
		seq_puts(m, "on\n");
		break;
	case RSX_STATUS_RC1:
		seq_puts(m, "RC1\n");
		break;
	case RSX_STATUS_RC1E:
		seq_puts(m, "RC1E\n");
		break;
	case RSX_STATUS_RS1:
		seq_puts(m, "RS1\n");
		break;
	case RSX_STATUS_RS2:
		seq_puts(m, "RS2 (RC6)\n");
		break;
	case RSX_STATUS_RS3:
		seq_puts(m, "RC3 (RC6+)\n");
		break;
	default:
		seq_puts(m, "unknown\n");
		break;
	}

	return 0;
}

static int vlv_drpc_info(struct seq_file *m)
{

	struct drm_info_node *node = m->private;
	struct drm_device *dev = node->minor->dev;
	struct drm_i915_private *dev_priv = dev->dev_private;
	u32 rpmodectl1, rcctl1, pw_status;
	unsigned fw_rendercount = 0, fw_mediacount = 0;

	intel_runtime_pm_get(dev_priv);

	pw_status = I915_READ(VLV_GTLC_PW_STATUS);
	rpmodectl1 = I915_READ(GEN6_RP_CONTROL);
	rcctl1 = I915_READ(GEN6_RC_CONTROL);

	intel_runtime_pm_put(dev_priv);

	seq_printf(m, "Video Turbo Mode: %s\n",
		   yesno(rpmodectl1 & GEN6_RP_MEDIA_TURBO));
	seq_printf(m, "Turbo enabled: %s\n",
		   yesno(rpmodectl1 & GEN6_RP_ENABLE));
	seq_printf(m, "HW control enabled: %s\n",
		   yesno(rpmodectl1 & GEN6_RP_ENABLE));
	seq_printf(m, "SW control enabled: %s\n",
		   yesno((rpmodectl1 & GEN6_RP_MEDIA_MODE_MASK) ==
			  GEN6_RP_MEDIA_SW_MODE));
	seq_printf(m, "RC6 Enabled: %s\n",
		   yesno(rcctl1 & (GEN7_RC_CTL_TO_MODE |
					GEN6_RC_CTL_EI_MODE(1))));
	seq_printf(m, "Render Power Well: %s\n",
		   (pw_status & VLV_GTLC_PW_RENDER_STATUS_MASK) ? "Up" : "Down");
	seq_printf(m, "Media Power Well: %s\n",
		   (pw_status & VLV_GTLC_PW_MEDIA_STATUS_MASK) ? "Up" : "Down");

	seq_printf(m, "Render RC6 residency since boot: %u\n",
		   I915_READ(VLV_GT_RENDER_RC6));
	seq_printf(m, "Media RC6 residency since boot: %u\n",
		   I915_READ(VLV_GT_MEDIA_RC6));

	spin_lock_irq(&dev_priv->uncore.lock);
	fw_rendercount = dev_priv->uncore.fw_rendercount;
	fw_mediacount = dev_priv->uncore.fw_mediacount;
	spin_unlock_irq(&dev_priv->uncore.lock);

	seq_printf(m, "Forcewake Render Count = %u\n", fw_rendercount);
	seq_printf(m, "Forcewake Media Count = %u\n", fw_mediacount);


	return 0;
}


static int gen6_drpc_info(struct seq_file *m)
{

	struct drm_info_node *node = m->private;
	struct drm_device *dev = node->minor->dev;
	struct drm_i915_private *dev_priv = dev->dev_private;
	u32 rpmodectl1, gt_core_status, rcctl1, rc6vids = 0;
	unsigned forcewake_count;
	int count = 0, ret;

	ret = mutex_lock_interruptible(&dev->struct_mutex);
	if (ret)
		return ret;
	intel_runtime_pm_get(dev_priv);

	spin_lock_irq(&dev_priv->uncore.lock);
	forcewake_count = dev_priv->uncore.forcewake_count;
	spin_unlock_irq(&dev_priv->uncore.lock);

	if (forcewake_count) {
		seq_puts(m, "RC information inaccurate because somebody "
			    "holds a forcewake reference \n");
	} else {
		/* NB: we cannot use forcewake, else we read the wrong values */
		while (count++ < 50 && (I915_READ_NOTRACE(FORCEWAKE_ACK) & 1))
			udelay(10);
		seq_printf(m, "RC information accurate: %s\n", yesno(count < 51));
	}

	gt_core_status = readl(dev_priv->regs + GEN6_GT_CORE_STATUS);
	trace_i915_reg_rw(false, GEN6_GT_CORE_STATUS, gt_core_status, 4, true);

	rpmodectl1 = I915_READ(GEN6_RP_CONTROL);
	rcctl1 = I915_READ(GEN6_RC_CONTROL);
	mutex_unlock(&dev->struct_mutex);
	mutex_lock(&dev_priv->rps.hw_lock);
	sandybridge_pcode_read(dev_priv, GEN6_PCODE_READ_RC6VIDS, &rc6vids);
	mutex_unlock(&dev_priv->rps.hw_lock);

	intel_runtime_pm_put(dev_priv);

	seq_printf(m, "Video Turbo Mode: %s\n",
		   yesno(rpmodectl1 & GEN6_RP_MEDIA_TURBO));
	seq_printf(m, "HW control enabled: %s\n",
		   yesno(rpmodectl1 & GEN6_RP_ENABLE));
	seq_printf(m, "SW control enabled: %s\n",
		   yesno((rpmodectl1 & GEN6_RP_MEDIA_MODE_MASK) ==
			  GEN6_RP_MEDIA_SW_MODE));
	seq_printf(m, "RC1e Enabled: %s\n",
		   yesno(rcctl1 & GEN6_RC_CTL_RC1e_ENABLE));
	seq_printf(m, "RC6 Enabled: %s\n",
		   yesno(rcctl1 & GEN6_RC_CTL_RC6_ENABLE));
	seq_printf(m, "Deep RC6 Enabled: %s\n",
		   yesno(rcctl1 & GEN6_RC_CTL_RC6p_ENABLE));
	seq_printf(m, "Deepest RC6 Enabled: %s\n",
		   yesno(rcctl1 & GEN6_RC_CTL_RC6pp_ENABLE));
	seq_puts(m, "Current RC state: ");
	switch (gt_core_status & GEN6_RCn_MASK) {
	case GEN6_RC0:
		if (gt_core_status & GEN6_CORE_CPD_STATE_MASK)
			seq_puts(m, "Core Power Down\n");
		else
			seq_puts(m, "on\n");
		break;
	case GEN6_RC3:
		seq_puts(m, "RC3\n");
		break;
	case GEN6_RC6:
		seq_puts(m, "RC6\n");
		break;
	case GEN6_RC7:
		seq_puts(m, "RC7\n");
		break;
	default:
		seq_puts(m, "Unknown\n");
		break;
	}

	seq_printf(m, "Core Power Down: %s\n",
		   yesno(gt_core_status & GEN6_CORE_CPD_STATE_MASK));

	/* Not exactly sure what this is */
	seq_printf(m, "RC6 \"Locked to RPn\" residency since boot: %u\n",
		   I915_READ(GEN6_GT_GFX_RC6_LOCKED));
	seq_printf(m, "RC6 residency since boot: %u\n",
		   I915_READ(GEN6_GT_GFX_RC6));
	seq_printf(m, "RC6+ residency since boot: %u\n",
		   I915_READ(GEN6_GT_GFX_RC6p));
	seq_printf(m, "RC6++ residency since boot: %u\n",
		   I915_READ(GEN6_GT_GFX_RC6pp));

	seq_printf(m, "RC6   voltage: %dmV\n",
		   GEN6_DECODE_RC6_VID(((rc6vids >> 0) & 0xff)));
	seq_printf(m, "RC6+  voltage: %dmV\n",
		   GEN6_DECODE_RC6_VID(((rc6vids >> 8) & 0xff)));
	seq_printf(m, "RC6++ voltage: %dmV\n",
		   GEN6_DECODE_RC6_VID(((rc6vids >> 16) & 0xff)));
	return 0;
}

static int i915_drpc_info(struct seq_file *m, void *unused)
{
	struct drm_info_node *node = m->private;
	struct drm_device *dev = node->minor->dev;

	if (IS_VALLEYVIEW(dev))
		return vlv_drpc_info(m);
	else if (INTEL_INFO(dev)->gen >= 6)
		return gen6_drpc_info(m);
	else
		return ironlake_drpc_info(m);
}

static int i915_fbc_status(struct seq_file *m, void *unused)
{
	struct drm_info_node *node = m->private;
	struct drm_device *dev = node->minor->dev;
	struct drm_i915_private *dev_priv = dev->dev_private;

	if (!HAS_FBC(dev)) {
		seq_puts(m, "FBC unsupported on this chipset\n");
		return 0;
	}

	intel_runtime_pm_get(dev_priv);

	if (intel_fbc_enabled(dev)) {
		seq_puts(m, "FBC enabled\n");
	} else {
		seq_puts(m, "FBC disabled: ");
		switch (dev_priv->fbc.no_fbc_reason) {
		case FBC_OK:
			seq_puts(m, "FBC actived, but currently disabled in hardware");
			break;
		case FBC_UNSUPPORTED:
			seq_puts(m, "unsupported by this chipset");
			break;
		case FBC_NO_OUTPUT:
			seq_puts(m, "no outputs");
			break;
		case FBC_STOLEN_TOO_SMALL:
			seq_puts(m, "not enough stolen memory");
			break;
		case FBC_UNSUPPORTED_MODE:
			seq_puts(m, "mode not supported");
			break;
		case FBC_MODE_TOO_LARGE:
			seq_puts(m, "mode too large");
			break;
		case FBC_BAD_PLANE:
			seq_puts(m, "FBC unsupported on plane");
			break;
		case FBC_NOT_TILED:
			seq_puts(m, "scanout buffer not tiled");
			break;
		case FBC_MULTIPLE_PIPES:
			seq_puts(m, "multiple pipes are enabled");
			break;
		case FBC_MODULE_PARAM:
			seq_puts(m, "disabled per module param (default off)");
			break;
		case FBC_CHIP_DEFAULT:
			seq_puts(m, "disabled per chip default");
			break;
		default:
			seq_puts(m, "unknown reason");
		}
		seq_putc(m, '\n');
	}

	intel_runtime_pm_put(dev_priv);

	return 0;
}

static int i915_fbc_fc_get(void *data, u64 *val)
{
	struct drm_device *dev = data;
	struct drm_i915_private *dev_priv = dev->dev_private;

	if (INTEL_INFO(dev)->gen < 7 || !HAS_FBC(dev))
		return -ENODEV;

	drm_modeset_lock_all(dev);
	*val = dev_priv->fbc.false_color;
	drm_modeset_unlock_all(dev);

	return 0;
}

static int i915_fbc_fc_set(void *data, u64 val)
{
	struct drm_device *dev = data;
	struct drm_i915_private *dev_priv = dev->dev_private;
	u32 reg;

	if (INTEL_INFO(dev)->gen < 7 || !HAS_FBC(dev))
		return -ENODEV;

	drm_modeset_lock_all(dev);

	reg = I915_READ(ILK_DPFC_CONTROL);
	dev_priv->fbc.false_color = val;

	I915_WRITE(ILK_DPFC_CONTROL, val ?
		   (reg | FBC_CTL_FALSE_COLOR) :
		   (reg & ~FBC_CTL_FALSE_COLOR));

	drm_modeset_unlock_all(dev);
	return 0;
}

DEFINE_SIMPLE_ATTRIBUTE(i915_fbc_fc_fops,
			i915_fbc_fc_get, i915_fbc_fc_set,
			"%llu\n");

static int i915_ips_status(struct seq_file *m, void *unused)
{
	struct drm_info_node *node = m->private;
	struct drm_device *dev = node->minor->dev;
	struct drm_i915_private *dev_priv = dev->dev_private;

	if (!HAS_IPS(dev)) {
		seq_puts(m, "not supported\n");
		return 0;
	}

	intel_runtime_pm_get(dev_priv);

	seq_printf(m, "Enabled by kernel parameter: %s\n",
		   yesno(i915.enable_ips));

	if (INTEL_INFO(dev)->gen >= 8) {
		seq_puts(m, "Currently: unknown\n");
	} else {
		if (I915_READ(IPS_CTL) & IPS_ENABLE)
			seq_puts(m, "Currently: enabled\n");
		else
			seq_puts(m, "Currently: disabled\n");
	}

	intel_runtime_pm_put(dev_priv);

	return 0;
}

static int i915_sr_status(struct seq_file *m, void *unused)
{
	struct drm_info_node *node = m->private;
	struct drm_device *dev = node->minor->dev;
	struct drm_i915_private *dev_priv = dev->dev_private;
	bool sr_enabled = false;

	intel_runtime_pm_get(dev_priv);

	if (HAS_PCH_SPLIT(dev))
		sr_enabled = I915_READ(WM1_LP_ILK) & WM1_LP_SR_EN;
	else if (IS_CRESTLINE(dev) || IS_I945G(dev) || IS_I945GM(dev))
		sr_enabled = I915_READ(FW_BLC_SELF) & FW_BLC_SELF_EN;
	else if (IS_I915GM(dev))
		sr_enabled = I915_READ(INSTPM) & INSTPM_SELF_EN;
	else if (IS_PINEVIEW(dev))
		sr_enabled = I915_READ(DSPFW3) & PINEVIEW_SELF_REFRESH_EN;

	intel_runtime_pm_put(dev_priv);

	seq_printf(m, "self-refresh: %s\n",
		   sr_enabled ? "enabled" : "disabled");

	return 0;
}

static int i915_emon_status(struct seq_file *m, void *unused)
{
	struct drm_info_node *node = m->private;
	struct drm_device *dev = node->minor->dev;
	struct drm_i915_private *dev_priv = dev->dev_private;
	unsigned long temp, chipset, gfx;
	int ret;

	if (!IS_GEN5(dev))
		return -ENODEV;

	ret = mutex_lock_interruptible(&dev->struct_mutex);
	if (ret)
		return ret;

	temp = i915_mch_val(dev_priv);
	chipset = i915_chipset_val(dev_priv);
	gfx = i915_gfx_val(dev_priv);
	mutex_unlock(&dev->struct_mutex);

	seq_printf(m, "GMCH temp: %ld\n", temp);
	seq_printf(m, "Chipset power: %ld\n", chipset);
	seq_printf(m, "GFX power: %ld\n", gfx);
	seq_printf(m, "Total power: %ld\n", chipset + gfx);

	return 0;
}

static int i915_ring_freq_table(struct seq_file *m, void *unused)
{
	struct drm_info_node *node = m->private;
	struct drm_device *dev = node->minor->dev;
	struct drm_i915_private *dev_priv = dev->dev_private;
	int ret = 0;
	int gpu_freq, ia_freq;

	if (!(IS_GEN6(dev) || IS_GEN7(dev))) {
		seq_puts(m, "unsupported on this chipset\n");
		return 0;
	}

	intel_runtime_pm_get(dev_priv);

	flush_delayed_work(&dev_priv->rps.delayed_resume_work);

	ret = mutex_lock_interruptible(&dev_priv->rps.hw_lock);
	if (ret)
		goto out;

	seq_puts(m, "GPU freq (MHz)\tEffective CPU freq (MHz)\tEffective Ring freq (MHz)\n");

	for (gpu_freq = dev_priv->rps.min_freq_softlimit;
	     gpu_freq <= dev_priv->rps.max_freq_softlimit;
	     gpu_freq++) {
		ia_freq = gpu_freq;
		sandybridge_pcode_read(dev_priv,
				       GEN6_PCODE_READ_MIN_FREQ_TABLE,
				       &ia_freq);
		seq_printf(m, "%d\t\t%d\t\t\t\t%d\n",
			   gpu_freq * GT_FREQUENCY_MULTIPLIER,
			   ((ia_freq >> 0) & 0xff) * 100,
			   ((ia_freq >> 8) & 0xff) * 100);
	}

	mutex_unlock(&dev_priv->rps.hw_lock);

out:
	intel_runtime_pm_put(dev_priv);
	return ret;
}

static int i915_opregion(struct seq_file *m, void *unused)
{
	struct drm_info_node *node = m->private;
	struct drm_device *dev = node->minor->dev;
	struct drm_i915_private *dev_priv = dev->dev_private;
	struct intel_opregion *opregion = &dev_priv->opregion;
	void *data = kmalloc(OPREGION_SIZE, GFP_KERNEL);
	int ret;

	if (data == NULL)
		return -ENOMEM;

	ret = mutex_lock_interruptible(&dev->struct_mutex);
	if (ret)
		goto out;

	if (opregion->header) {
		memcpy_fromio(data, opregion->header, OPREGION_SIZE);
		seq_write(m, data, OPREGION_SIZE);
	}

	mutex_unlock(&dev->struct_mutex);

out:
	kfree(data);
	return 0;
}

static int i915_gem_framebuffer_info(struct seq_file *m, void *data)
{
	struct drm_info_node *node = m->private;
	struct drm_device *dev = node->minor->dev;
	struct intel_fbdev *ifbdev = NULL;
	struct intel_framebuffer *fb;

#ifdef CONFIG_DRM_I915_FBDEV
	struct drm_i915_private *dev_priv = dev->dev_private;

	ifbdev = dev_priv->fbdev;
	fb = to_intel_framebuffer(ifbdev->helper.fb);

	seq_printf(m, "fbcon size: %d x %d, depth %d, %d bpp, refcount %d, obj ",
		   fb->base.width,
		   fb->base.height,
		   fb->base.depth,
		   fb->base.bits_per_pixel,
		   atomic_read(&fb->base.refcount.refcount));
	describe_obj(m, fb->obj);
	seq_putc(m, '\n');
#endif

	mutex_lock(&dev->mode_config.fb_lock);
	list_for_each_entry(fb, &dev->mode_config.fb_list, base.head) {
		if (ifbdev && &fb->base == ifbdev->helper.fb)
			continue;

		seq_printf(m, "user size: %d x %d, depth %d, %d bpp, refcount %d, obj ",
			   fb->base.width,
			   fb->base.height,
			   fb->base.depth,
			   fb->base.bits_per_pixel,
			   atomic_read(&fb->base.refcount.refcount));
		describe_obj(m, fb->obj);
		seq_putc(m, '\n');
	}
	mutex_unlock(&dev->mode_config.fb_lock);

	return 0;
}

static void describe_ctx_ringbuf(struct seq_file *m,
				 struct intel_ringbuffer *ringbuf)
{
	seq_printf(m, " (ringbuffer, space: %d, head: %u, tail: %u, last head: %d)",
		   ringbuf->space, ringbuf->head, ringbuf->tail,
		   ringbuf->last_retired_head);
}

static int i915_context_status(struct seq_file *m, void *unused)
{
	struct drm_info_node *node = m->private;
	struct drm_device *dev = node->minor->dev;
	struct drm_i915_private *dev_priv = dev->dev_private;
	struct intel_engine_cs *ring;
	struct intel_context *ctx;
	int ret, i;

	ret = mutex_lock_interruptible(&dev->struct_mutex);
	if (ret)
		return ret;

	if (dev_priv->ips.pwrctx) {
		seq_puts(m, "power context ");
		describe_obj(m, dev_priv->ips.pwrctx);
		seq_putc(m, '\n');
	}

	if (dev_priv->ips.renderctx) {
		seq_puts(m, "render context ");
		describe_obj(m, dev_priv->ips.renderctx);
		seq_putc(m, '\n');
	}

	list_for_each_entry(ctx, &dev_priv->context_list, link) {
		if (!i915.enable_execlists &&
		    ctx->legacy_hw_ctx.rcs_state == NULL)
			continue;

		seq_puts(m, "HW context ");
		describe_ctx(m, ctx);
		for_each_ring(ring, dev_priv, i) {
			if (ring->default_context == ctx)
				seq_printf(m, "(default context %s) ",
					   ring->name);
		}

		if (i915.enable_execlists) {
			seq_putc(m, '\n');
			for_each_ring(ring, dev_priv, i) {
				struct drm_i915_gem_object *ctx_obj =
					ctx->engine[i].state;
				struct intel_ringbuffer *ringbuf =
					ctx->engine[i].ringbuf;

				seq_printf(m, "%s: ", ring->name);
				if (ctx_obj)
					describe_obj(m, ctx_obj);
				if (ringbuf)
					describe_ctx_ringbuf(m, ringbuf);
				seq_putc(m, '\n');
			}
		} else {
			describe_obj(m, ctx->legacy_hw_ctx.rcs_state);
		}

		seq_putc(m, '\n');
	}

	mutex_unlock(&dev->struct_mutex);

	return 0;
}

static void i915_dump_lrc_obj(struct seq_file *m,
			      struct intel_engine_cs *ring,
			      struct drm_i915_gem_object *ctx_obj)
{
	struct page *page;
	uint32_t *reg_state;
	int j;
	unsigned long ggtt_offset = 0;

	if (ctx_obj == NULL) {
		seq_printf(m, "Context on %s with no gem object\n",
			   ring->name);
		return;
	}

	seq_printf(m, "CONTEXT: %s %u\n", ring->name,
		   intel_execlists_ctx_id(ctx_obj));

	if (!i915_gem_obj_ggtt_bound(ctx_obj))
		seq_puts(m, "\tNot bound in GGTT\n");
	else
		ggtt_offset = i915_gem_obj_ggtt_offset(ctx_obj);

	if (i915_gem_object_get_pages(ctx_obj)) {
		seq_puts(m, "\tFailed to get pages for context object\n");
		return;
	}

	page = i915_gem_object_get_page(ctx_obj, 1);
	if (!WARN_ON(page == NULL)) {
		reg_state = kmap_atomic(page);

		for (j = 0; j < 0x600 / sizeof(u32) / 4; j += 4) {
			seq_printf(m, "\t[0x%08lx] 0x%08x 0x%08x 0x%08x 0x%08x\n",
				   ggtt_offset + 4096 + (j * 4),
				   reg_state[j], reg_state[j + 1],
				   reg_state[j + 2], reg_state[j + 3]);
		}
		kunmap_atomic(reg_state);
	}

	seq_putc(m, '\n');
}

static int i915_dump_lrc(struct seq_file *m, void *unused)
{
	struct drm_info_node *node = (struct drm_info_node *) m->private;
	struct drm_device *dev = node->minor->dev;
	struct drm_i915_private *dev_priv = dev->dev_private;
	struct intel_engine_cs *ring;
	struct intel_context *ctx;
	int ret, i;

	if (!i915.enable_execlists) {
		seq_printf(m, "Logical Ring Contexts are disabled\n");
		return 0;
	}

	ret = mutex_lock_interruptible(&dev->struct_mutex);
	if (ret)
		return ret;

	list_for_each_entry(ctx, &dev_priv->context_list, link) {
		for_each_ring(ring, dev_priv, i) {
			if (ring->default_context != ctx)
				i915_dump_lrc_obj(m, ring,
						  ctx->engine[i].state);
		}
	}

	mutex_unlock(&dev->struct_mutex);

	return 0;
}

static int i915_execlists(struct seq_file *m, void *data)
{
	struct drm_info_node *node = (struct drm_info_node *)m->private;
	struct drm_device *dev = node->minor->dev;
	struct drm_i915_private *dev_priv = dev->dev_private;
	struct intel_engine_cs *ring;
	u32 status_pointer;
	u8 read_pointer;
	u8 write_pointer;
	u32 status;
	u32 ctx_id;
	struct list_head *cursor;
	int ring_id, i;
	int ret;

	if (!i915.enable_execlists) {
		seq_puts(m, "Logical Ring Contexts are disabled\n");
		return 0;
	}

	ret = mutex_lock_interruptible(&dev->struct_mutex);
	if (ret)
		return ret;

	intel_runtime_pm_get(dev_priv);

	for_each_ring(ring, dev_priv, ring_id) {
		struct intel_ctx_submit_request *head_req = NULL;
		int count = 0;
		unsigned long flags;

		seq_printf(m, "%s\n", ring->name);

		status = I915_READ(RING_EXECLIST_STATUS(ring));
		ctx_id = I915_READ(RING_EXECLIST_STATUS(ring) + 4);
		seq_printf(m, "\tExeclist status: 0x%08X, context: %u\n",
			   status, ctx_id);

		status_pointer = I915_READ(RING_CONTEXT_STATUS_PTR(ring));
		seq_printf(m, "\tStatus pointer: 0x%08X\n", status_pointer);

		read_pointer = ring->next_context_status_buffer;
		write_pointer = status_pointer & 0x07;
		if (read_pointer > write_pointer)
			write_pointer += 6;
		seq_printf(m, "\tRead pointer: 0x%08X, write pointer 0x%08X\n",
			   read_pointer, write_pointer);

		for (i = 0; i < 6; i++) {
			status = I915_READ(RING_CONTEXT_STATUS_BUF(ring) + 8*i);
			ctx_id = I915_READ(RING_CONTEXT_STATUS_BUF(ring) + 8*i + 4);

			seq_printf(m, "\tStatus buffer %d: 0x%08X, context: %u\n",
				   i, status, ctx_id);
		}

		spin_lock_irqsave(&ring->execlist_lock, flags);
		list_for_each(cursor, &ring->execlist_queue)
			count++;
		head_req = list_first_entry_or_null(&ring->execlist_queue,
				struct intel_ctx_submit_request, execlist_link);
		spin_unlock_irqrestore(&ring->execlist_lock, flags);

		seq_printf(m, "\t%d requests in queue\n", count);
		if (head_req) {
			struct drm_i915_gem_object *ctx_obj;

			ctx_obj = head_req->ctx->engine[ring_id].state;
			seq_printf(m, "\tHead request id: %u\n",
				   intel_execlists_ctx_id(ctx_obj));
			seq_printf(m, "\tHead request tail: %u\n",
				   head_req->tail);
		}

		seq_putc(m, '\n');
	}

	intel_runtime_pm_put(dev_priv);
	mutex_unlock(&dev->struct_mutex);

	return 0;
}

static int i915_gen6_forcewake_count_info(struct seq_file *m, void *data)
{
	struct drm_info_node *node = m->private;
	struct drm_device *dev = node->minor->dev;
	struct drm_i915_private *dev_priv = dev->dev_private;
	unsigned forcewake_count = 0, fw_rendercount = 0, fw_mediacount = 0;

	spin_lock_irq(&dev_priv->uncore.lock);
	if (IS_VALLEYVIEW(dev)) {
		fw_rendercount = dev_priv->uncore.fw_rendercount;
		fw_mediacount = dev_priv->uncore.fw_mediacount;
	} else
		forcewake_count = dev_priv->uncore.forcewake_count;
	spin_unlock_irq(&dev_priv->uncore.lock);

	if (IS_VALLEYVIEW(dev)) {
		seq_printf(m, "fw_rendercount = %u\n", fw_rendercount);
		seq_printf(m, "fw_mediacount = %u\n", fw_mediacount);
	} else
		seq_printf(m, "forcewake count = %u\n", forcewake_count);

	return 0;
}

static const char *swizzle_string(unsigned swizzle)
{
	switch (swizzle) {
	case I915_BIT_6_SWIZZLE_NONE:
		return "none";
	case I915_BIT_6_SWIZZLE_9:
		return "bit9";
	case I915_BIT_6_SWIZZLE_9_10:
		return "bit9/bit10";
	case I915_BIT_6_SWIZZLE_9_11:
		return "bit9/bit11";
	case I915_BIT_6_SWIZZLE_9_10_11:
		return "bit9/bit10/bit11";
	case I915_BIT_6_SWIZZLE_9_17:
		return "bit9/bit17";
	case I915_BIT_6_SWIZZLE_9_10_17:
		return "bit9/bit10/bit17";
	case I915_BIT_6_SWIZZLE_UNKNOWN:
		return "unknown";
	}

	return "bug";
}

static int i915_swizzle_info(struct seq_file *m, void *data)
{
	struct drm_info_node *node = m->private;
	struct drm_device *dev = node->minor->dev;
	struct drm_i915_private *dev_priv = dev->dev_private;
	int ret;

	ret = mutex_lock_interruptible(&dev->struct_mutex);
	if (ret)
		return ret;
	intel_runtime_pm_get(dev_priv);

	seq_printf(m, "bit6 swizzle for X-tiling = %s\n",
		   swizzle_string(dev_priv->mm.bit_6_swizzle_x));
	seq_printf(m, "bit6 swizzle for Y-tiling = %s\n",
		   swizzle_string(dev_priv->mm.bit_6_swizzle_y));

	if (IS_GEN3(dev) || IS_GEN4(dev)) {
		seq_printf(m, "DDC = 0x%08x\n",
			   I915_READ(DCC));
		seq_printf(m, "DDC2 = 0x%08x\n",
			   I915_READ(DCC2));
		seq_printf(m, "C0DRB3 = 0x%04x\n",
			   I915_READ16(C0DRB3));
		seq_printf(m, "C1DRB3 = 0x%04x\n",
			   I915_READ16(C1DRB3));
	} else if (INTEL_INFO(dev)->gen >= 6) {
		seq_printf(m, "MAD_DIMM_C0 = 0x%08x\n",
			   I915_READ(MAD_DIMM_C0));
		seq_printf(m, "MAD_DIMM_C1 = 0x%08x\n",
			   I915_READ(MAD_DIMM_C1));
		seq_printf(m, "MAD_DIMM_C2 = 0x%08x\n",
			   I915_READ(MAD_DIMM_C2));
		seq_printf(m, "TILECTL = 0x%08x\n",
			   I915_READ(TILECTL));
		if (INTEL_INFO(dev)->gen >= 8)
			seq_printf(m, "GAMTARBMODE = 0x%08x\n",
				   I915_READ(GAMTARBMODE));
		else
			seq_printf(m, "ARB_MODE = 0x%08x\n",
				   I915_READ(ARB_MODE));
		seq_printf(m, "DISP_ARB_CTL = 0x%08x\n",
			   I915_READ(DISP_ARB_CTL));
	}

	if (dev_priv->quirks & QUIRK_PIN_SWIZZLED_PAGES)
		seq_puts(m, "L-shaped memory detected\n");

	intel_runtime_pm_put(dev_priv);
	mutex_unlock(&dev->struct_mutex);

	return 0;
}

static int per_file_ctx(int id, void *ptr, void *data)
{
	struct intel_context *ctx = ptr;
	struct seq_file *m = data;
	struct i915_hw_ppgtt *ppgtt = ctx->ppgtt;

	if (!ppgtt) {
		seq_printf(m, "  no ppgtt for context %d\n",
			   ctx->user_handle);
		return 0;
	}

	if (i915_gem_context_is_default(ctx))
		seq_puts(m, "  default context:\n");
	else
		seq_printf(m, "  context %d:\n", ctx->user_handle);
	ppgtt->debug_dump(ppgtt, m);

	return 0;
}

static void gen8_ppgtt_info(struct seq_file *m, struct drm_device *dev)
{
	struct drm_i915_private *dev_priv = dev->dev_private;
	struct intel_engine_cs *ring;
	struct i915_hw_ppgtt *ppgtt = dev_priv->mm.aliasing_ppgtt;
	int unused, i;

	if (!ppgtt)
		return;

	seq_printf(m, "Page directories: %d\n", ppgtt->num_pd_pages);
	seq_printf(m, "Page tables: %d\n", ppgtt->num_pd_entries);
	for_each_ring(ring, dev_priv, unused) {
		seq_printf(m, "%s\n", ring->name);
		for (i = 0; i < 4; i++) {
			u32 offset = 0x270 + i * 8;
			u64 pdp = I915_READ(ring->mmio_base + offset + 4);
			pdp <<= 32;
			pdp |= I915_READ(ring->mmio_base + offset);
			seq_printf(m, "\tPDP%d 0x%016llx\n", i, pdp);
		}
	}
}

static void gen6_ppgtt_info(struct seq_file *m, struct drm_device *dev)
{
	struct drm_i915_private *dev_priv = dev->dev_private;
	struct intel_engine_cs *ring;
	struct drm_file *file;
	int i;

	if (INTEL_INFO(dev)->gen == 6)
		seq_printf(m, "GFX_MODE: 0x%08x\n", I915_READ(GFX_MODE));

	for_each_ring(ring, dev_priv, i) {
		seq_printf(m, "%s\n", ring->name);
		if (INTEL_INFO(dev)->gen == 7)
			seq_printf(m, "GFX_MODE: 0x%08x\n", I915_READ(RING_MODE_GEN7(ring)));
		seq_printf(m, "PP_DIR_BASE: 0x%08x\n", I915_READ(RING_PP_DIR_BASE(ring)));
		seq_printf(m, "PP_DIR_BASE_READ: 0x%08x\n", I915_READ(RING_PP_DIR_BASE_READ(ring)));
		seq_printf(m, "PP_DIR_DCLV: 0x%08x\n", I915_READ(RING_PP_DIR_DCLV(ring)));
	}
	if (dev_priv->mm.aliasing_ppgtt) {
		struct i915_hw_ppgtt *ppgtt = dev_priv->mm.aliasing_ppgtt;

		seq_puts(m, "aliasing PPGTT:\n");
		seq_printf(m, "pd gtt offset: 0x%08x\n", ppgtt->pd_offset);

		ppgtt->debug_dump(ppgtt, m);
	}

	list_for_each_entry_reverse(file, &dev->filelist, lhead) {
		struct drm_i915_file_private *file_priv = file->driver_priv;

		seq_printf(m, "proc: %s\n",
			   get_pid_task(file->pid, PIDTYPE_PID)->comm);
		idr_for_each(&file_priv->context_idr, per_file_ctx, m);
	}
	seq_printf(m, "ECOCHK: 0x%08x\n", I915_READ(GAM_ECOCHK));
}

static int i915_ppgtt_info(struct seq_file *m, void *data)
{
	struct drm_info_node *node = m->private;
	struct drm_device *dev = node->minor->dev;
	struct drm_i915_private *dev_priv = dev->dev_private;

	int ret = mutex_lock_interruptible(&dev->struct_mutex);
	if (ret)
		return ret;
	intel_runtime_pm_get(dev_priv);

	if (INTEL_INFO(dev)->gen >= 8)
		gen8_ppgtt_info(m, dev);
	else if (INTEL_INFO(dev)->gen >= 6)
		gen6_ppgtt_info(m, dev);

	intel_runtime_pm_put(dev_priv);
	mutex_unlock(&dev->struct_mutex);

	return 0;
}

static int i915_llc(struct seq_file *m, void *data)
{
	struct drm_info_node *node = m->private;
	struct drm_device *dev = node->minor->dev;
	struct drm_i915_private *dev_priv = dev->dev_private;

	/* Size calculation for LLC is a bit of a pain. Ignore for now. */
	seq_printf(m, "LLC: %s\n", yesno(HAS_LLC(dev)));
	seq_printf(m, "eLLC: %zuMB\n", dev_priv->ellc_size);

	return 0;
}

static int i915_edp_psr_status(struct seq_file *m, void *data)
{
	struct drm_info_node *node = m->private;
	struct drm_device *dev = node->minor->dev;
	struct drm_i915_private *dev_priv = dev->dev_private;
	u32 psrperf = 0;
	u32 stat[3];
	enum pipe pipe;
	bool enabled = false;

	intel_runtime_pm_get(dev_priv);

	mutex_lock(&dev_priv->psr.lock);
	seq_printf(m, "Sink_Support: %s\n", yesno(dev_priv->psr.sink_support));
	seq_printf(m, "Source_OK: %s\n", yesno(dev_priv->psr.source_ok));
	seq_printf(m, "Enabled: %s\n", yesno((bool)dev_priv->psr.enabled));
	seq_printf(m, "Active: %s\n", yesno(dev_priv->psr.active));
	seq_printf(m, "Busy frontbuffer bits: 0x%03x\n",
		   dev_priv->psr.busy_frontbuffer_bits);
	seq_printf(m, "Re-enable work scheduled: %s\n",
		   yesno(work_busy(&dev_priv->psr.work.work)));

	if (HAS_PSR(dev)) {
		if (HAS_DDI(dev))
			enabled = I915_READ(EDP_PSR_CTL(dev)) & EDP_PSR_ENABLE;
		else {
			for_each_pipe(dev_priv, pipe) {
				stat[pipe] = I915_READ(VLV_PSRSTAT(pipe)) &
					VLV_EDP_PSR_CURR_STATE_MASK;
				if ((stat[pipe] == VLV_EDP_PSR_ACTIVE_NORFB_UP) ||
				    (stat[pipe] == VLV_EDP_PSR_ACTIVE_SF_UPDATE))
					enabled = true;
			}
		}
	}
	seq_printf(m, "HW Enabled & Active bit: %s", yesno(enabled));

	if (!HAS_DDI(dev))
		for_each_pipe(dev_priv, pipe) {
			if ((stat[pipe] == VLV_EDP_PSR_ACTIVE_NORFB_UP) ||
			    (stat[pipe] == VLV_EDP_PSR_ACTIVE_SF_UPDATE))
				seq_printf(m, " pipe %c", pipe_name(pipe));
		}
	seq_puts(m, "\n");
<<<<<<< HEAD
=======

	seq_printf(m, "Link standby: %s\n",
		   yesno((bool)dev_priv->psr.link_standby));
>>>>>>> 0a0c0018

	/* CHV PSR has no kind of performance counter */
	if (HAS_PSR(dev) && HAS_DDI(dev)) {
		psrperf = I915_READ(EDP_PSR_PERF_CNT(dev)) &
			EDP_PSR_PERF_CNT_MASK;

		seq_printf(m, "Performance_Counter: %u\n", psrperf);
	}
	mutex_unlock(&dev_priv->psr.lock);

	intel_runtime_pm_put(dev_priv);
	return 0;
}

static int i915_sink_crc(struct seq_file *m, void *data)
{
	struct drm_info_node *node = m->private;
	struct drm_device *dev = node->minor->dev;
	struct intel_encoder *encoder;
	struct intel_connector *connector;
	struct intel_dp *intel_dp = NULL;
	int ret;
	u8 crc[6];

	drm_modeset_lock_all(dev);
	list_for_each_entry(connector, &dev->mode_config.connector_list,
			    base.head) {

		if (connector->base.dpms != DRM_MODE_DPMS_ON)
			continue;

		if (!connector->base.encoder)
			continue;

		encoder = to_intel_encoder(connector->base.encoder);
		if (encoder->type != INTEL_OUTPUT_EDP)
			continue;

		intel_dp = enc_to_intel_dp(&encoder->base);

		ret = intel_dp_sink_crc(intel_dp, crc);
		if (ret)
			goto out;

		seq_printf(m, "%02x%02x%02x%02x%02x%02x\n",
			   crc[0], crc[1], crc[2],
			   crc[3], crc[4], crc[5]);
		goto out;
	}
	ret = -ENODEV;
out:
	drm_modeset_unlock_all(dev);
	return ret;
}

static int i915_energy_uJ(struct seq_file *m, void *data)
{
	struct drm_info_node *node = m->private;
	struct drm_device *dev = node->minor->dev;
	struct drm_i915_private *dev_priv = dev->dev_private;
	u64 power;
	u32 units;

	if (INTEL_INFO(dev)->gen < 6)
		return -ENODEV;

	intel_runtime_pm_get(dev_priv);

	rdmsrl(MSR_RAPL_POWER_UNIT, power);
	power = (power & 0x1f00) >> 8;
	units = 1000000 / (1 << power); /* convert to uJ */
	power = I915_READ(MCH_SECP_NRG_STTS);
	power *= units;

	intel_runtime_pm_put(dev_priv);

	seq_printf(m, "%llu", (long long unsigned)power);

	return 0;
}

static int i915_pc8_status(struct seq_file *m, void *unused)
{
	struct drm_info_node *node = m->private;
	struct drm_device *dev = node->minor->dev;
	struct drm_i915_private *dev_priv = dev->dev_private;

	if (!IS_HASWELL(dev) && !IS_BROADWELL(dev)) {
		seq_puts(m, "not supported\n");
		return 0;
	}

	seq_printf(m, "GPU idle: %s\n", yesno(!dev_priv->mm.busy));
	seq_printf(m, "IRQs disabled: %s\n",
		   yesno(!intel_irqs_enabled(dev_priv)));

	return 0;
}

static const char *power_domain_str(enum intel_display_power_domain domain)
{
	switch (domain) {
	case POWER_DOMAIN_PIPE_A:
		return "PIPE_A";
	case POWER_DOMAIN_PIPE_B:
		return "PIPE_B";
	case POWER_DOMAIN_PIPE_C:
		return "PIPE_C";
	case POWER_DOMAIN_PIPE_A_PANEL_FITTER:
		return "PIPE_A_PANEL_FITTER";
	case POWER_DOMAIN_PIPE_B_PANEL_FITTER:
		return "PIPE_B_PANEL_FITTER";
	case POWER_DOMAIN_PIPE_C_PANEL_FITTER:
		return "PIPE_C_PANEL_FITTER";
	case POWER_DOMAIN_TRANSCODER_A:
		return "TRANSCODER_A";
	case POWER_DOMAIN_TRANSCODER_B:
		return "TRANSCODER_B";
	case POWER_DOMAIN_TRANSCODER_C:
		return "TRANSCODER_C";
	case POWER_DOMAIN_TRANSCODER_EDP:
		return "TRANSCODER_EDP";
	case POWER_DOMAIN_PORT_DDI_A_2_LANES:
		return "PORT_DDI_A_2_LANES";
	case POWER_DOMAIN_PORT_DDI_A_4_LANES:
		return "PORT_DDI_A_4_LANES";
	case POWER_DOMAIN_PORT_DDI_B_2_LANES:
		return "PORT_DDI_B_2_LANES";
	case POWER_DOMAIN_PORT_DDI_B_4_LANES:
		return "PORT_DDI_B_4_LANES";
	case POWER_DOMAIN_PORT_DDI_C_2_LANES:
		return "PORT_DDI_C_2_LANES";
	case POWER_DOMAIN_PORT_DDI_C_4_LANES:
		return "PORT_DDI_C_4_LANES";
	case POWER_DOMAIN_PORT_DDI_D_2_LANES:
		return "PORT_DDI_D_2_LANES";
	case POWER_DOMAIN_PORT_DDI_D_4_LANES:
		return "PORT_DDI_D_4_LANES";
	case POWER_DOMAIN_PORT_DSI:
		return "PORT_DSI";
	case POWER_DOMAIN_PORT_CRT:
		return "PORT_CRT";
	case POWER_DOMAIN_PORT_OTHER:
		return "PORT_OTHER";
	case POWER_DOMAIN_VGA:
		return "VGA";
	case POWER_DOMAIN_AUDIO:
		return "AUDIO";
	case POWER_DOMAIN_PLLS:
		return "PLLS";
	case POWER_DOMAIN_INIT:
		return "INIT";
	default:
		MISSING_CASE(domain);
		return "?";
	}
}

static int i915_power_domain_info(struct seq_file *m, void *unused)
{
	struct drm_info_node *node = m->private;
	struct drm_device *dev = node->minor->dev;
	struct drm_i915_private *dev_priv = dev->dev_private;
	struct i915_power_domains *power_domains = &dev_priv->power_domains;
	int i;

	mutex_lock(&power_domains->lock);

	seq_printf(m, "%-25s %s\n", "Power well/domain", "Use count");
	for (i = 0; i < power_domains->power_well_count; i++) {
		struct i915_power_well *power_well;
		enum intel_display_power_domain power_domain;

		power_well = &power_domains->power_wells[i];
		seq_printf(m, "%-25s %d\n", power_well->name,
			   power_well->count);

		for (power_domain = 0; power_domain < POWER_DOMAIN_NUM;
		     power_domain++) {
			if (!(BIT(power_domain) & power_well->domains))
				continue;

			seq_printf(m, "  %-23s %d\n",
				 power_domain_str(power_domain),
				 power_domains->domain_use_count[power_domain]);
		}
	}

	mutex_unlock(&power_domains->lock);

	return 0;
}

static void intel_seq_print_mode(struct seq_file *m, int tabs,
				 struct drm_display_mode *mode)
{
	int i;

	for (i = 0; i < tabs; i++)
		seq_putc(m, '\t');

	seq_printf(m, "id %d:\"%s\" freq %d clock %d hdisp %d hss %d hse %d htot %d vdisp %d vss %d vse %d vtot %d type 0x%x flags 0x%x\n",
		   mode->base.id, mode->name,
		   mode->vrefresh, mode->clock,
		   mode->hdisplay, mode->hsync_start,
		   mode->hsync_end, mode->htotal,
		   mode->vdisplay, mode->vsync_start,
		   mode->vsync_end, mode->vtotal,
		   mode->type, mode->flags);
}

static void intel_encoder_info(struct seq_file *m,
			       struct intel_crtc *intel_crtc,
			       struct intel_encoder *intel_encoder)
{
	struct drm_info_node *node = m->private;
	struct drm_device *dev = node->minor->dev;
	struct drm_crtc *crtc = &intel_crtc->base;
	struct intel_connector *intel_connector;
	struct drm_encoder *encoder;

	encoder = &intel_encoder->base;
	seq_printf(m, "\tencoder %d: type: %s, connectors:\n",
		   encoder->base.id, encoder->name);
	for_each_connector_on_encoder(dev, encoder, intel_connector) {
		struct drm_connector *connector = &intel_connector->base;
		seq_printf(m, "\t\tconnector %d: type: %s, status: %s",
			   connector->base.id,
			   connector->name,
			   drm_get_connector_status_name(connector->status));
		if (connector->status == connector_status_connected) {
			struct drm_display_mode *mode = &crtc->mode;
			seq_printf(m, ", mode:\n");
			intel_seq_print_mode(m, 2, mode);
		} else {
			seq_putc(m, '\n');
		}
	}
}

static void intel_crtc_info(struct seq_file *m, struct intel_crtc *intel_crtc)
{
	struct drm_info_node *node = m->private;
	struct drm_device *dev = node->minor->dev;
	struct drm_crtc *crtc = &intel_crtc->base;
	struct intel_encoder *intel_encoder;

	if (crtc->primary->fb)
		seq_printf(m, "\tfb: %d, pos: %dx%d, size: %dx%d\n",
			   crtc->primary->fb->base.id, crtc->x, crtc->y,
			   crtc->primary->fb->width, crtc->primary->fb->height);
	else
		seq_puts(m, "\tprimary plane disabled\n");
	for_each_encoder_on_crtc(dev, crtc, intel_encoder)
		intel_encoder_info(m, intel_crtc, intel_encoder);
}

static void intel_panel_info(struct seq_file *m, struct intel_panel *panel)
{
	struct drm_display_mode *mode = panel->fixed_mode;

	seq_printf(m, "\tfixed mode:\n");
	intel_seq_print_mode(m, 2, mode);
}

static void intel_dp_info(struct seq_file *m,
			  struct intel_connector *intel_connector)
{
	struct intel_encoder *intel_encoder = intel_connector->encoder;
	struct intel_dp *intel_dp = enc_to_intel_dp(&intel_encoder->base);

	seq_printf(m, "\tDPCD rev: %x\n", intel_dp->dpcd[DP_DPCD_REV]);
	seq_printf(m, "\taudio support: %s\n", intel_dp->has_audio ? "yes" :
		   "no");
	if (intel_encoder->type == INTEL_OUTPUT_EDP)
		intel_panel_info(m, &intel_connector->panel);
}

static void intel_hdmi_info(struct seq_file *m,
			    struct intel_connector *intel_connector)
{
	struct intel_encoder *intel_encoder = intel_connector->encoder;
	struct intel_hdmi *intel_hdmi = enc_to_intel_hdmi(&intel_encoder->base);

	seq_printf(m, "\taudio support: %s\n", intel_hdmi->has_audio ? "yes" :
		   "no");
}

static void intel_lvds_info(struct seq_file *m,
			    struct intel_connector *intel_connector)
{
	intel_panel_info(m, &intel_connector->panel);
}

static void intel_connector_info(struct seq_file *m,
				 struct drm_connector *connector)
{
	struct intel_connector *intel_connector = to_intel_connector(connector);
	struct intel_encoder *intel_encoder = intel_connector->encoder;
	struct drm_display_mode *mode;

	seq_printf(m, "connector %d: type %s, status: %s\n",
		   connector->base.id, connector->name,
		   drm_get_connector_status_name(connector->status));
	if (connector->status == connector_status_connected) {
		seq_printf(m, "\tname: %s\n", connector->display_info.name);
		seq_printf(m, "\tphysical dimensions: %dx%dmm\n",
			   connector->display_info.width_mm,
			   connector->display_info.height_mm);
		seq_printf(m, "\tsubpixel order: %s\n",
			   drm_get_subpixel_order_name(connector->display_info.subpixel_order));
		seq_printf(m, "\tCEA rev: %d\n",
			   connector->display_info.cea_rev);
	}
	if (intel_encoder) {
		if (intel_encoder->type == INTEL_OUTPUT_DISPLAYPORT ||
		    intel_encoder->type == INTEL_OUTPUT_EDP)
			intel_dp_info(m, intel_connector);
		else if (intel_encoder->type == INTEL_OUTPUT_HDMI)
			intel_hdmi_info(m, intel_connector);
		else if (intel_encoder->type == INTEL_OUTPUT_LVDS)
			intel_lvds_info(m, intel_connector);
	}

	seq_printf(m, "\tmodes:\n");
	list_for_each_entry(mode, &connector->modes, head)
		intel_seq_print_mode(m, 2, mode);
}

static bool cursor_active(struct drm_device *dev, int pipe)
{
	struct drm_i915_private *dev_priv = dev->dev_private;
	u32 state;

	if (IS_845G(dev) || IS_I865G(dev))
		state = I915_READ(_CURACNTR) & CURSOR_ENABLE;
	else
		state = I915_READ(CURCNTR(pipe)) & CURSOR_MODE;

	return state;
}

static bool cursor_position(struct drm_device *dev, int pipe, int *x, int *y)
{
	struct drm_i915_private *dev_priv = dev->dev_private;
	u32 pos;

	pos = I915_READ(CURPOS(pipe));

	*x = (pos >> CURSOR_X_SHIFT) & CURSOR_POS_MASK;
	if (pos & (CURSOR_POS_SIGN << CURSOR_X_SHIFT))
		*x = -*x;

	*y = (pos >> CURSOR_Y_SHIFT) & CURSOR_POS_MASK;
	if (pos & (CURSOR_POS_SIGN << CURSOR_Y_SHIFT))
		*y = -*y;

	return cursor_active(dev, pipe);
}

static int i915_display_info(struct seq_file *m, void *unused)
{
	struct drm_info_node *node = m->private;
	struct drm_device *dev = node->minor->dev;
	struct drm_i915_private *dev_priv = dev->dev_private;
	struct intel_crtc *crtc;
	struct drm_connector *connector;

	intel_runtime_pm_get(dev_priv);
	drm_modeset_lock_all(dev);
	seq_printf(m, "CRTC info\n");
	seq_printf(m, "---------\n");
	for_each_intel_crtc(dev, crtc) {
		bool active;
		int x, y;

		seq_printf(m, "CRTC %d: pipe: %c, active=%s (size=%dx%d)\n",
			   crtc->base.base.id, pipe_name(crtc->pipe),
			   yesno(crtc->active), crtc->config.pipe_src_w, crtc->config.pipe_src_h);
		if (crtc->active) {
			intel_crtc_info(m, crtc);

			active = cursor_position(dev, crtc->pipe, &x, &y);
			seq_printf(m, "\tcursor visible? %s, position (%d, %d), size %dx%d, addr 0x%08x, active? %s\n",
				   yesno(crtc->cursor_base),
				   x, y, crtc->cursor_width, crtc->cursor_height,
				   crtc->cursor_addr, yesno(active));
		}

		seq_printf(m, "\tunderrun reporting: cpu=%s pch=%s \n",
			   yesno(!crtc->cpu_fifo_underrun_disabled),
			   yesno(!crtc->pch_fifo_underrun_disabled));
	}

	seq_printf(m, "\n");
	seq_printf(m, "Connector info\n");
	seq_printf(m, "--------------\n");
	list_for_each_entry(connector, &dev->mode_config.connector_list, head) {
		intel_connector_info(m, connector);
	}
	drm_modeset_unlock_all(dev);
	intel_runtime_pm_put(dev_priv);

	return 0;
}

static int i915_semaphore_status(struct seq_file *m, void *unused)
{
	struct drm_info_node *node = (struct drm_info_node *) m->private;
	struct drm_device *dev = node->minor->dev;
	struct drm_i915_private *dev_priv = dev->dev_private;
	struct intel_engine_cs *ring;
	int num_rings = hweight32(INTEL_INFO(dev)->ring_mask);
	int i, j, ret;

	if (!i915_semaphore_is_enabled(dev)) {
		seq_puts(m, "Semaphores are disabled\n");
		return 0;
	}

	ret = mutex_lock_interruptible(&dev->struct_mutex);
	if (ret)
		return ret;
	intel_runtime_pm_get(dev_priv);

	if (IS_BROADWELL(dev)) {
		struct page *page;
		uint64_t *seqno;

		page = i915_gem_object_get_page(dev_priv->semaphore_obj, 0);

		seqno = (uint64_t *)kmap_atomic(page);
		for_each_ring(ring, dev_priv, i) {
			uint64_t offset;

			seq_printf(m, "%s\n", ring->name);

			seq_puts(m, "  Last signal:");
			for (j = 0; j < num_rings; j++) {
				offset = i * I915_NUM_RINGS + j;
				seq_printf(m, "0x%08llx (0x%02llx) ",
					   seqno[offset], offset * 8);
			}
			seq_putc(m, '\n');

			seq_puts(m, "  Last wait:  ");
			for (j = 0; j < num_rings; j++) {
				offset = i + (j * I915_NUM_RINGS);
				seq_printf(m, "0x%08llx (0x%02llx) ",
					   seqno[offset], offset * 8);
			}
			seq_putc(m, '\n');

		}
		kunmap_atomic(seqno);
	} else {
		seq_puts(m, "  Last signal:");
		for_each_ring(ring, dev_priv, i)
			for (j = 0; j < num_rings; j++)
				seq_printf(m, "0x%08x\n",
					   I915_READ(ring->semaphore.mbox.signal[j]));
		seq_putc(m, '\n');
	}

	seq_puts(m, "\nSync seqno:\n");
	for_each_ring(ring, dev_priv, i) {
		for (j = 0; j < num_rings; j++) {
			seq_printf(m, "  0x%08x ", ring->semaphore.sync_seqno[j]);
		}
		seq_putc(m, '\n');
	}
	seq_putc(m, '\n');

	intel_runtime_pm_put(dev_priv);
	mutex_unlock(&dev->struct_mutex);
	return 0;
}

static int i915_shared_dplls_info(struct seq_file *m, void *unused)
{
	struct drm_info_node *node = (struct drm_info_node *) m->private;
	struct drm_device *dev = node->minor->dev;
	struct drm_i915_private *dev_priv = dev->dev_private;
	int i;

	drm_modeset_lock_all(dev);
	for (i = 0; i < dev_priv->num_shared_dpll; i++) {
		struct intel_shared_dpll *pll = &dev_priv->shared_dplls[i];

		seq_printf(m, "DPLL%i: %s, id: %i\n", i, pll->name, pll->id);
		seq_printf(m, " crtc_mask: 0x%08x, active: %d, on: %s\n",
			   pll->config.crtc_mask, pll->active, yesno(pll->on));
		seq_printf(m, " tracked hardware state:\n");
		seq_printf(m, " dpll:    0x%08x\n", pll->config.hw_state.dpll);
		seq_printf(m, " dpll_md: 0x%08x\n",
			   pll->config.hw_state.dpll_md);
		seq_printf(m, " fp0:     0x%08x\n", pll->config.hw_state.fp0);
		seq_printf(m, " fp1:     0x%08x\n", pll->config.hw_state.fp1);
		seq_printf(m, " wrpll:   0x%08x\n", pll->config.hw_state.wrpll);
	}
	drm_modeset_unlock_all(dev);

	return 0;
}

static int i915_wa_registers(struct seq_file *m, void *unused)
{
	int i;
	int ret;
	struct drm_info_node *node = (struct drm_info_node *) m->private;
	struct drm_device *dev = node->minor->dev;
	struct drm_i915_private *dev_priv = dev->dev_private;

	ret = mutex_lock_interruptible(&dev->struct_mutex);
	if (ret)
		return ret;

	intel_runtime_pm_get(dev_priv);

	seq_printf(m, "Workarounds applied: %d\n", dev_priv->workarounds.count);
	for (i = 0; i < dev_priv->workarounds.count; ++i) {
		u32 addr, mask, value, read;
		bool ok;

		addr = dev_priv->workarounds.reg[i].addr;
		mask = dev_priv->workarounds.reg[i].mask;
		value = dev_priv->workarounds.reg[i].value;
		read = I915_READ(addr);
		ok = (value & mask) == (read & mask);
		seq_printf(m, "0x%X: 0x%08X, mask: 0x%08X, read: 0x%08x, status: %s\n",
			   addr, value, mask, read, ok ? "OK" : "FAIL");
	}

	intel_runtime_pm_put(dev_priv);
	mutex_unlock(&dev->struct_mutex);

	return 0;
}

static int i915_ddb_info(struct seq_file *m, void *unused)
{
	struct drm_info_node *node = m->private;
	struct drm_device *dev = node->minor->dev;
	struct drm_i915_private *dev_priv = dev->dev_private;
	struct skl_ddb_allocation *ddb;
	struct skl_ddb_entry *entry;
	enum pipe pipe;
	int plane;

	if (INTEL_INFO(dev)->gen < 9)
		return 0;

	drm_modeset_lock_all(dev);

	ddb = &dev_priv->wm.skl_hw.ddb;

	seq_printf(m, "%-15s%8s%8s%8s\n", "", "Start", "End", "Size");

	for_each_pipe(dev_priv, pipe) {
		seq_printf(m, "Pipe %c\n", pipe_name(pipe));

		for_each_plane(pipe, plane) {
			entry = &ddb->plane[pipe][plane];
			seq_printf(m, "  Plane%-8d%8u%8u%8u\n", plane + 1,
				   entry->start, entry->end,
				   skl_ddb_entry_size(entry));
		}

		entry = &ddb->cursor[pipe];
		seq_printf(m, "  %-13s%8u%8u%8u\n", "Cursor", entry->start,
			   entry->end, skl_ddb_entry_size(entry));
	}

	drm_modeset_unlock_all(dev);

	return 0;
}

struct pipe_crc_info {
	const char *name;
	struct drm_device *dev;
	enum pipe pipe;
};

static int i915_dp_mst_info(struct seq_file *m, void *unused)
{
	struct drm_info_node *node = (struct drm_info_node *) m->private;
	struct drm_device *dev = node->minor->dev;
	struct drm_encoder *encoder;
	struct intel_encoder *intel_encoder;
	struct intel_digital_port *intel_dig_port;
	drm_modeset_lock_all(dev);
	list_for_each_entry(encoder, &dev->mode_config.encoder_list, head) {
		intel_encoder = to_intel_encoder(encoder);
		if (intel_encoder->type != INTEL_OUTPUT_DISPLAYPORT)
			continue;
		intel_dig_port = enc_to_dig_port(encoder);
		if (!intel_dig_port->dp.can_mst)
			continue;

		drm_dp_mst_dump_topology(m, &intel_dig_port->dp.mst_mgr);
	}
	drm_modeset_unlock_all(dev);
	return 0;
}

static int i915_pipe_crc_open(struct inode *inode, struct file *filep)
{
	struct pipe_crc_info *info = inode->i_private;
	struct drm_i915_private *dev_priv = info->dev->dev_private;
	struct intel_pipe_crc *pipe_crc = &dev_priv->pipe_crc[info->pipe];

	if (info->pipe >= INTEL_INFO(info->dev)->num_pipes)
		return -ENODEV;

	spin_lock_irq(&pipe_crc->lock);

	if (pipe_crc->opened) {
		spin_unlock_irq(&pipe_crc->lock);
		return -EBUSY; /* already open */
	}

	pipe_crc->opened = true;
	filep->private_data = inode->i_private;

	spin_unlock_irq(&pipe_crc->lock);

	return 0;
}

static int i915_pipe_crc_release(struct inode *inode, struct file *filep)
{
	struct pipe_crc_info *info = inode->i_private;
	struct drm_i915_private *dev_priv = info->dev->dev_private;
	struct intel_pipe_crc *pipe_crc = &dev_priv->pipe_crc[info->pipe];

	spin_lock_irq(&pipe_crc->lock);
	pipe_crc->opened = false;
	spin_unlock_irq(&pipe_crc->lock);

	return 0;
}

/* (6 fields, 8 chars each, space separated (5) + '\n') */
#define PIPE_CRC_LINE_LEN	(6 * 8 + 5 + 1)
/* account for \'0' */
#define PIPE_CRC_BUFFER_LEN	(PIPE_CRC_LINE_LEN + 1)

static int pipe_crc_data_count(struct intel_pipe_crc *pipe_crc)
{
	assert_spin_locked(&pipe_crc->lock);
	return CIRC_CNT(pipe_crc->head, pipe_crc->tail,
			INTEL_PIPE_CRC_ENTRIES_NR);
}

static ssize_t
i915_pipe_crc_read(struct file *filep, char __user *user_buf, size_t count,
		   loff_t *pos)
{
	struct pipe_crc_info *info = filep->private_data;
	struct drm_device *dev = info->dev;
	struct drm_i915_private *dev_priv = dev->dev_private;
	struct intel_pipe_crc *pipe_crc = &dev_priv->pipe_crc[info->pipe];
	char buf[PIPE_CRC_BUFFER_LEN];
	int n_entries;
	ssize_t bytes_read;

	/*
	 * Don't allow user space to provide buffers not big enough to hold
	 * a line of data.
	 */
	if (count < PIPE_CRC_LINE_LEN)
		return -EINVAL;

	if (pipe_crc->source == INTEL_PIPE_CRC_SOURCE_NONE)
		return 0;

	/* nothing to read */
	spin_lock_irq(&pipe_crc->lock);
	while (pipe_crc_data_count(pipe_crc) == 0) {
		int ret;

		if (filep->f_flags & O_NONBLOCK) {
			spin_unlock_irq(&pipe_crc->lock);
			return -EAGAIN;
		}

		ret = wait_event_interruptible_lock_irq(pipe_crc->wq,
				pipe_crc_data_count(pipe_crc), pipe_crc->lock);
		if (ret) {
			spin_unlock_irq(&pipe_crc->lock);
			return ret;
		}
	}

	/* We now have one or more entries to read */
	n_entries = count / PIPE_CRC_LINE_LEN;

	bytes_read = 0;
	while (n_entries > 0) {
		struct intel_pipe_crc_entry *entry =
			&pipe_crc->entries[pipe_crc->tail];
		int ret;

		if (CIRC_CNT(pipe_crc->head, pipe_crc->tail,
			     INTEL_PIPE_CRC_ENTRIES_NR) < 1)
			break;

		BUILD_BUG_ON_NOT_POWER_OF_2(INTEL_PIPE_CRC_ENTRIES_NR);
		pipe_crc->tail = (pipe_crc->tail + 1) & (INTEL_PIPE_CRC_ENTRIES_NR - 1);

		bytes_read += snprintf(buf, PIPE_CRC_BUFFER_LEN,
				       "%8u %8x %8x %8x %8x %8x\n",
				       entry->frame, entry->crc[0],
				       entry->crc[1], entry->crc[2],
				       entry->crc[3], entry->crc[4]);

		spin_unlock_irq(&pipe_crc->lock);

		ret = copy_to_user(user_buf, buf, PIPE_CRC_LINE_LEN);
		if (ret == PIPE_CRC_LINE_LEN)
			return -EFAULT;

		user_buf += PIPE_CRC_LINE_LEN;
		n_entries--;

		spin_lock_irq(&pipe_crc->lock);
	}

	spin_unlock_irq(&pipe_crc->lock);

	return bytes_read;
}

static const struct file_operations i915_pipe_crc_fops = {
	.owner = THIS_MODULE,
	.open = i915_pipe_crc_open,
	.read = i915_pipe_crc_read,
	.release = i915_pipe_crc_release,
};

static struct pipe_crc_info i915_pipe_crc_data[I915_MAX_PIPES] = {
	{
		.name = "i915_pipe_A_crc",
		.pipe = PIPE_A,
	},
	{
		.name = "i915_pipe_B_crc",
		.pipe = PIPE_B,
	},
	{
		.name = "i915_pipe_C_crc",
		.pipe = PIPE_C,
	},
};

static int i915_pipe_crc_create(struct dentry *root, struct drm_minor *minor,
				enum pipe pipe)
{
	struct drm_device *dev = minor->dev;
	struct dentry *ent;
	struct pipe_crc_info *info = &i915_pipe_crc_data[pipe];

	info->dev = dev;
	ent = debugfs_create_file(info->name, S_IRUGO, root, info,
				  &i915_pipe_crc_fops);
	if (!ent)
		return -ENOMEM;

	return drm_add_fake_info_node(minor, ent, info);
}

static const char * const pipe_crc_sources[] = {
	"none",
	"plane1",
	"plane2",
	"pf",
	"pipe",
	"TV",
	"DP-B",
	"DP-C",
	"DP-D",
	"auto",
};

static const char *pipe_crc_source_name(enum intel_pipe_crc_source source)
{
	BUILD_BUG_ON(ARRAY_SIZE(pipe_crc_sources) != INTEL_PIPE_CRC_SOURCE_MAX);
	return pipe_crc_sources[source];
}

static int display_crc_ctl_show(struct seq_file *m, void *data)
{
	struct drm_device *dev = m->private;
	struct drm_i915_private *dev_priv = dev->dev_private;
	int i;

	for (i = 0; i < I915_MAX_PIPES; i++)
		seq_printf(m, "%c %s\n", pipe_name(i),
			   pipe_crc_source_name(dev_priv->pipe_crc[i].source));

	return 0;
}

static int display_crc_ctl_open(struct inode *inode, struct file *file)
{
	struct drm_device *dev = inode->i_private;

	return single_open(file, display_crc_ctl_show, dev);
}

static int i8xx_pipe_crc_ctl_reg(enum intel_pipe_crc_source *source,
				 uint32_t *val)
{
	if (*source == INTEL_PIPE_CRC_SOURCE_AUTO)
		*source = INTEL_PIPE_CRC_SOURCE_PIPE;

	switch (*source) {
	case INTEL_PIPE_CRC_SOURCE_PIPE:
		*val = PIPE_CRC_ENABLE | PIPE_CRC_INCLUDE_BORDER_I8XX;
		break;
	case INTEL_PIPE_CRC_SOURCE_NONE:
		*val = 0;
		break;
	default:
		return -EINVAL;
	}

	return 0;
}

static int i9xx_pipe_crc_auto_source(struct drm_device *dev, enum pipe pipe,
				     enum intel_pipe_crc_source *source)
{
	struct intel_encoder *encoder;
	struct intel_crtc *crtc;
	struct intel_digital_port *dig_port;
	int ret = 0;

	*source = INTEL_PIPE_CRC_SOURCE_PIPE;

	drm_modeset_lock_all(dev);
	for_each_intel_encoder(dev, encoder) {
		if (!encoder->base.crtc)
			continue;

		crtc = to_intel_crtc(encoder->base.crtc);

		if (crtc->pipe != pipe)
			continue;

		switch (encoder->type) {
		case INTEL_OUTPUT_TVOUT:
			*source = INTEL_PIPE_CRC_SOURCE_TV;
			break;
		case INTEL_OUTPUT_DISPLAYPORT:
		case INTEL_OUTPUT_EDP:
			dig_port = enc_to_dig_port(&encoder->base);
			switch (dig_port->port) {
			case PORT_B:
				*source = INTEL_PIPE_CRC_SOURCE_DP_B;
				break;
			case PORT_C:
				*source = INTEL_PIPE_CRC_SOURCE_DP_C;
				break;
			case PORT_D:
				*source = INTEL_PIPE_CRC_SOURCE_DP_D;
				break;
			default:
				WARN(1, "nonexisting DP port %c\n",
				     port_name(dig_port->port));
				break;
			}
			break;
		default:
			break;
		}
	}
	drm_modeset_unlock_all(dev);

	return ret;
}

static int vlv_pipe_crc_ctl_reg(struct drm_device *dev,
				enum pipe pipe,
				enum intel_pipe_crc_source *source,
				uint32_t *val)
{
	struct drm_i915_private *dev_priv = dev->dev_private;
	bool need_stable_symbols = false;

	if (*source == INTEL_PIPE_CRC_SOURCE_AUTO) {
		int ret = i9xx_pipe_crc_auto_source(dev, pipe, source);
		if (ret)
			return ret;
	}

	switch (*source) {
	case INTEL_PIPE_CRC_SOURCE_PIPE:
		*val = PIPE_CRC_ENABLE | PIPE_CRC_SOURCE_PIPE_VLV;
		break;
	case INTEL_PIPE_CRC_SOURCE_DP_B:
		*val = PIPE_CRC_ENABLE | PIPE_CRC_SOURCE_DP_B_VLV;
		need_stable_symbols = true;
		break;
	case INTEL_PIPE_CRC_SOURCE_DP_C:
		*val = PIPE_CRC_ENABLE | PIPE_CRC_SOURCE_DP_C_VLV;
		need_stable_symbols = true;
		break;
	case INTEL_PIPE_CRC_SOURCE_DP_D:
		if (!IS_CHERRYVIEW(dev))
			return -EINVAL;
		*val = PIPE_CRC_ENABLE | PIPE_CRC_SOURCE_DP_D_VLV;
		need_stable_symbols = true;
		break;
	case INTEL_PIPE_CRC_SOURCE_NONE:
		*val = 0;
		break;
	default:
		return -EINVAL;
	}

	/*
	 * When the pipe CRC tap point is after the transcoders we need
	 * to tweak symbol-level features to produce a deterministic series of
	 * symbols for a given frame. We need to reset those features only once
	 * a frame (instead of every nth symbol):
	 *   - DC-balance: used to ensure a better clock recovery from the data
	 *     link (SDVO)
	 *   - DisplayPort scrambling: used for EMI reduction
	 */
	if (need_stable_symbols) {
		uint32_t tmp = I915_READ(PORT_DFT2_G4X);

		tmp |= DC_BALANCE_RESET_VLV;
		switch (pipe) {
		case PIPE_A:
			tmp |= PIPE_A_SCRAMBLE_RESET;
			break;
		case PIPE_B:
			tmp |= PIPE_B_SCRAMBLE_RESET;
			break;
		case PIPE_C:
			tmp |= PIPE_C_SCRAMBLE_RESET;
			break;
		default:
			return -EINVAL;
		}
		I915_WRITE(PORT_DFT2_G4X, tmp);
	}

	return 0;
}

static int i9xx_pipe_crc_ctl_reg(struct drm_device *dev,
				 enum pipe pipe,
				 enum intel_pipe_crc_source *source,
				 uint32_t *val)
{
	struct drm_i915_private *dev_priv = dev->dev_private;
	bool need_stable_symbols = false;

	if (*source == INTEL_PIPE_CRC_SOURCE_AUTO) {
		int ret = i9xx_pipe_crc_auto_source(dev, pipe, source);
		if (ret)
			return ret;
	}

	switch (*source) {
	case INTEL_PIPE_CRC_SOURCE_PIPE:
		*val = PIPE_CRC_ENABLE | PIPE_CRC_SOURCE_PIPE_I9XX;
		break;
	case INTEL_PIPE_CRC_SOURCE_TV:
		if (!SUPPORTS_TV(dev))
			return -EINVAL;
		*val = PIPE_CRC_ENABLE | PIPE_CRC_SOURCE_TV_PRE;
		break;
	case INTEL_PIPE_CRC_SOURCE_DP_B:
		if (!IS_G4X(dev))
			return -EINVAL;
		*val = PIPE_CRC_ENABLE | PIPE_CRC_SOURCE_DP_B_G4X;
		need_stable_symbols = true;
		break;
	case INTEL_PIPE_CRC_SOURCE_DP_C:
		if (!IS_G4X(dev))
			return -EINVAL;
		*val = PIPE_CRC_ENABLE | PIPE_CRC_SOURCE_DP_C_G4X;
		need_stable_symbols = true;
		break;
	case INTEL_PIPE_CRC_SOURCE_DP_D:
		if (!IS_G4X(dev))
			return -EINVAL;
		*val = PIPE_CRC_ENABLE | PIPE_CRC_SOURCE_DP_D_G4X;
		need_stable_symbols = true;
		break;
	case INTEL_PIPE_CRC_SOURCE_NONE:
		*val = 0;
		break;
	default:
		return -EINVAL;
	}

	/*
	 * When the pipe CRC tap point is after the transcoders we need
	 * to tweak symbol-level features to produce a deterministic series of
	 * symbols for a given frame. We need to reset those features only once
	 * a frame (instead of every nth symbol):
	 *   - DC-balance: used to ensure a better clock recovery from the data
	 *     link (SDVO)
	 *   - DisplayPort scrambling: used for EMI reduction
	 */
	if (need_stable_symbols) {
		uint32_t tmp = I915_READ(PORT_DFT2_G4X);

		WARN_ON(!IS_G4X(dev));

		I915_WRITE(PORT_DFT_I9XX,
			   I915_READ(PORT_DFT_I9XX) | DC_BALANCE_RESET);

		if (pipe == PIPE_A)
			tmp |= PIPE_A_SCRAMBLE_RESET;
		else
			tmp |= PIPE_B_SCRAMBLE_RESET;

		I915_WRITE(PORT_DFT2_G4X, tmp);
	}

	return 0;
}

static void vlv_undo_pipe_scramble_reset(struct drm_device *dev,
					 enum pipe pipe)
{
	struct drm_i915_private *dev_priv = dev->dev_private;
	uint32_t tmp = I915_READ(PORT_DFT2_G4X);

	switch (pipe) {
	case PIPE_A:
		tmp &= ~PIPE_A_SCRAMBLE_RESET;
		break;
	case PIPE_B:
		tmp &= ~PIPE_B_SCRAMBLE_RESET;
		break;
	case PIPE_C:
		tmp &= ~PIPE_C_SCRAMBLE_RESET;
		break;
	default:
		return;
	}
	if (!(tmp & PIPE_SCRAMBLE_RESET_MASK))
		tmp &= ~DC_BALANCE_RESET_VLV;
	I915_WRITE(PORT_DFT2_G4X, tmp);

}

static void g4x_undo_pipe_scramble_reset(struct drm_device *dev,
					 enum pipe pipe)
{
	struct drm_i915_private *dev_priv = dev->dev_private;
	uint32_t tmp = I915_READ(PORT_DFT2_G4X);

	if (pipe == PIPE_A)
		tmp &= ~PIPE_A_SCRAMBLE_RESET;
	else
		tmp &= ~PIPE_B_SCRAMBLE_RESET;
	I915_WRITE(PORT_DFT2_G4X, tmp);

	if (!(tmp & PIPE_SCRAMBLE_RESET_MASK)) {
		I915_WRITE(PORT_DFT_I9XX,
			   I915_READ(PORT_DFT_I9XX) & ~DC_BALANCE_RESET);
	}
}

static int ilk_pipe_crc_ctl_reg(enum intel_pipe_crc_source *source,
				uint32_t *val)
{
	if (*source == INTEL_PIPE_CRC_SOURCE_AUTO)
		*source = INTEL_PIPE_CRC_SOURCE_PIPE;

	switch (*source) {
	case INTEL_PIPE_CRC_SOURCE_PLANE1:
		*val = PIPE_CRC_ENABLE | PIPE_CRC_SOURCE_PRIMARY_ILK;
		break;
	case INTEL_PIPE_CRC_SOURCE_PLANE2:
		*val = PIPE_CRC_ENABLE | PIPE_CRC_SOURCE_SPRITE_ILK;
		break;
	case INTEL_PIPE_CRC_SOURCE_PIPE:
		*val = PIPE_CRC_ENABLE | PIPE_CRC_SOURCE_PIPE_ILK;
		break;
	case INTEL_PIPE_CRC_SOURCE_NONE:
		*val = 0;
		break;
	default:
		return -EINVAL;
	}

	return 0;
}

static void hsw_trans_edp_pipe_A_crc_wa(struct drm_device *dev)
{
	struct drm_i915_private *dev_priv = dev->dev_private;
	struct intel_crtc *crtc =
		to_intel_crtc(dev_priv->pipe_to_crtc_mapping[PIPE_A]);

	drm_modeset_lock_all(dev);
	/*
	 * If we use the eDP transcoder we need to make sure that we don't
	 * bypass the pfit, since otherwise the pipe CRC source won't work. Only
	 * relevant on hsw with pipe A when using the always-on power well
	 * routing.
	 */
	if (crtc->config.cpu_transcoder == TRANSCODER_EDP &&
	    !crtc->config.pch_pfit.enabled) {
		crtc->config.pch_pfit.force_thru = true;

		intel_display_power_get(dev_priv,
					POWER_DOMAIN_PIPE_PANEL_FITTER(PIPE_A));

		dev_priv->display.crtc_disable(&crtc->base);
		dev_priv->display.crtc_enable(&crtc->base);
	}
	drm_modeset_unlock_all(dev);
}

static void hsw_undo_trans_edp_pipe_A_crc_wa(struct drm_device *dev)
{
	struct drm_i915_private *dev_priv = dev->dev_private;
	struct intel_crtc *crtc =
		to_intel_crtc(dev_priv->pipe_to_crtc_mapping[PIPE_A]);

	drm_modeset_lock_all(dev);
	/*
	 * If we use the eDP transcoder we need to make sure that we don't
	 * bypass the pfit, since otherwise the pipe CRC source won't work. Only
	 * relevant on hsw with pipe A when using the always-on power well
	 * routing.
	 */
	if (crtc->config.pch_pfit.force_thru) {
		crtc->config.pch_pfit.force_thru = false;

		dev_priv->display.crtc_disable(&crtc->base);
		dev_priv->display.crtc_enable(&crtc->base);

		intel_display_power_put(dev_priv,
					POWER_DOMAIN_PIPE_PANEL_FITTER(PIPE_A));
	}
	drm_modeset_unlock_all(dev);
}

static int ivb_pipe_crc_ctl_reg(struct drm_device *dev,
				enum pipe pipe,
				enum intel_pipe_crc_source *source,
				uint32_t *val)
{
	if (*source == INTEL_PIPE_CRC_SOURCE_AUTO)
		*source = INTEL_PIPE_CRC_SOURCE_PF;

	switch (*source) {
	case INTEL_PIPE_CRC_SOURCE_PLANE1:
		*val = PIPE_CRC_ENABLE | PIPE_CRC_SOURCE_PRIMARY_IVB;
		break;
	case INTEL_PIPE_CRC_SOURCE_PLANE2:
		*val = PIPE_CRC_ENABLE | PIPE_CRC_SOURCE_SPRITE_IVB;
		break;
	case INTEL_PIPE_CRC_SOURCE_PF:
		if (IS_HASWELL(dev) && pipe == PIPE_A)
			hsw_trans_edp_pipe_A_crc_wa(dev);

		*val = PIPE_CRC_ENABLE | PIPE_CRC_SOURCE_PF_IVB;
		break;
	case INTEL_PIPE_CRC_SOURCE_NONE:
		*val = 0;
		break;
	default:
		return -EINVAL;
	}

	return 0;
}

static int pipe_crc_set_source(struct drm_device *dev, enum pipe pipe,
			       enum intel_pipe_crc_source source)
{
	struct drm_i915_private *dev_priv = dev->dev_private;
	struct intel_pipe_crc *pipe_crc = &dev_priv->pipe_crc[pipe];
	struct intel_crtc *crtc = to_intel_crtc(intel_get_crtc_for_pipe(dev,
									pipe));
	u32 val = 0; /* shut up gcc */
	int ret;

	if (pipe_crc->source == source)
		return 0;

	/* forbid changing the source without going back to 'none' */
	if (pipe_crc->source && source)
		return -EINVAL;

	if (!intel_display_power_is_enabled(dev_priv, POWER_DOMAIN_PIPE(pipe))) {
		DRM_DEBUG_KMS("Trying to capture CRC while pipe is off\n");
		return -EIO;
	}

	if (IS_GEN2(dev))
		ret = i8xx_pipe_crc_ctl_reg(&source, &val);
	else if (INTEL_INFO(dev)->gen < 5)
		ret = i9xx_pipe_crc_ctl_reg(dev, pipe, &source, &val);
	else if (IS_VALLEYVIEW(dev))
		ret = vlv_pipe_crc_ctl_reg(dev, pipe, &source, &val);
	else if (IS_GEN5(dev) || IS_GEN6(dev))
		ret = ilk_pipe_crc_ctl_reg(&source, &val);
	else
		ret = ivb_pipe_crc_ctl_reg(dev, pipe, &source, &val);

	if (ret != 0)
		return ret;

	/* none -> real source transition */
	if (source) {
		struct intel_pipe_crc_entry *entries;

		DRM_DEBUG_DRIVER("collecting CRCs for pipe %c, %s\n",
				 pipe_name(pipe), pipe_crc_source_name(source));

		entries = kcalloc(INTEL_PIPE_CRC_ENTRIES_NR,
				  sizeof(pipe_crc->entries[0]),
				  GFP_KERNEL);
		if (!entries)
			return -ENOMEM;

		/*
		 * When IPS gets enabled, the pipe CRC changes. Since IPS gets
		 * enabled and disabled dynamically based on package C states,
		 * user space can't make reliable use of the CRCs, so let's just
		 * completely disable it.
		 */
		hsw_disable_ips(crtc);

		spin_lock_irq(&pipe_crc->lock);
		kfree(pipe_crc->entries);
		pipe_crc->entries = entries;
		pipe_crc->head = 0;
		pipe_crc->tail = 0;
		spin_unlock_irq(&pipe_crc->lock);
	}

	pipe_crc->source = source;

	I915_WRITE(PIPE_CRC_CTL(pipe), val);
	POSTING_READ(PIPE_CRC_CTL(pipe));

	/* real source -> none transition */
	if (source == INTEL_PIPE_CRC_SOURCE_NONE) {
		struct intel_pipe_crc_entry *entries;
		struct intel_crtc *crtc =
			to_intel_crtc(dev_priv->pipe_to_crtc_mapping[pipe]);

		DRM_DEBUG_DRIVER("stopping CRCs for pipe %c\n",
				 pipe_name(pipe));

		drm_modeset_lock(&crtc->base.mutex, NULL);
		if (crtc->active)
			intel_wait_for_vblank(dev, pipe);
		drm_modeset_unlock(&crtc->base.mutex);

		spin_lock_irq(&pipe_crc->lock);
		entries = pipe_crc->entries;
		pipe_crc->entries = NULL;
		pipe_crc->head = 0;
		pipe_crc->tail = 0;
		spin_unlock_irq(&pipe_crc->lock);

		kfree(entries);

		if (IS_G4X(dev))
			g4x_undo_pipe_scramble_reset(dev, pipe);
		else if (IS_VALLEYVIEW(dev))
			vlv_undo_pipe_scramble_reset(dev, pipe);
		else if (IS_HASWELL(dev) && pipe == PIPE_A)
			hsw_undo_trans_edp_pipe_A_crc_wa(dev);

		hsw_enable_ips(crtc);
	}

	return 0;
}

/*
 * Parse pipe CRC command strings:
 *   command: wsp* object wsp+ name wsp+ source wsp*
 *   object: 'pipe'
 *   name: (A | B | C)
 *   source: (none | plane1 | plane2 | pf)
 *   wsp: (#0x20 | #0x9 | #0xA)+
 *
 * eg.:
 *  "pipe A plane1"  ->  Start CRC computations on plane1 of pipe A
 *  "pipe A none"    ->  Stop CRC
 */
static int display_crc_ctl_tokenize(char *buf, char *words[], int max_words)
{
	int n_words = 0;

	while (*buf) {
		char *end;

		/* skip leading white space */
		buf = skip_spaces(buf);
		if (!*buf)
			break;	/* end of buffer */

		/* find end of word */
		for (end = buf; *end && !isspace(*end); end++)
			;

		if (n_words == max_words) {
			DRM_DEBUG_DRIVER("too many words, allowed <= %d\n",
					 max_words);
			return -EINVAL;	/* ran out of words[] before bytes */
		}

		if (*end)
			*end++ = '\0';
		words[n_words++] = buf;
		buf = end;
	}

	return n_words;
}

enum intel_pipe_crc_object {
	PIPE_CRC_OBJECT_PIPE,
};

static const char * const pipe_crc_objects[] = {
	"pipe",
};

static int
display_crc_ctl_parse_object(const char *buf, enum intel_pipe_crc_object *o)
{
	int i;

	for (i = 0; i < ARRAY_SIZE(pipe_crc_objects); i++)
		if (!strcmp(buf, pipe_crc_objects[i])) {
			*o = i;
			return 0;
		    }

	return -EINVAL;
}

static int display_crc_ctl_parse_pipe(const char *buf, enum pipe *pipe)
{
	const char name = buf[0];

	if (name < 'A' || name >= pipe_name(I915_MAX_PIPES))
		return -EINVAL;

	*pipe = name - 'A';

	return 0;
}

static int
display_crc_ctl_parse_source(const char *buf, enum intel_pipe_crc_source *s)
{
	int i;

	for (i = 0; i < ARRAY_SIZE(pipe_crc_sources); i++)
		if (!strcmp(buf, pipe_crc_sources[i])) {
			*s = i;
			return 0;
		    }

	return -EINVAL;
}

static int display_crc_ctl_parse(struct drm_device *dev, char *buf, size_t len)
{
#define N_WORDS 3
	int n_words;
	char *words[N_WORDS];
	enum pipe pipe;
	enum intel_pipe_crc_object object;
	enum intel_pipe_crc_source source;

	n_words = display_crc_ctl_tokenize(buf, words, N_WORDS);
	if (n_words != N_WORDS) {
		DRM_DEBUG_DRIVER("tokenize failed, a command is %d words\n",
				 N_WORDS);
		return -EINVAL;
	}

	if (display_crc_ctl_parse_object(words[0], &object) < 0) {
		DRM_DEBUG_DRIVER("unknown object %s\n", words[0]);
		return -EINVAL;
	}

	if (display_crc_ctl_parse_pipe(words[1], &pipe) < 0) {
		DRM_DEBUG_DRIVER("unknown pipe %s\n", words[1]);
		return -EINVAL;
	}

	if (display_crc_ctl_parse_source(words[2], &source) < 0) {
		DRM_DEBUG_DRIVER("unknown source %s\n", words[2]);
		return -EINVAL;
	}

	return pipe_crc_set_source(dev, pipe, source);
}

static ssize_t display_crc_ctl_write(struct file *file, const char __user *ubuf,
				     size_t len, loff_t *offp)
{
	struct seq_file *m = file->private_data;
	struct drm_device *dev = m->private;
	char *tmpbuf;
	int ret;

	if (len == 0)
		return 0;

	if (len > PAGE_SIZE - 1) {
		DRM_DEBUG_DRIVER("expected <%lu bytes into pipe crc control\n",
				 PAGE_SIZE);
		return -E2BIG;
	}

	tmpbuf = kmalloc(len + 1, GFP_KERNEL);
	if (!tmpbuf)
		return -ENOMEM;

	if (copy_from_user(tmpbuf, ubuf, len)) {
		ret = -EFAULT;
		goto out;
	}
	tmpbuf[len] = '\0';

	ret = display_crc_ctl_parse(dev, tmpbuf, len);

out:
	kfree(tmpbuf);
	if (ret < 0)
		return ret;

	*offp += len;
	return len;
}

static const struct file_operations i915_display_crc_ctl_fops = {
	.owner = THIS_MODULE,
	.open = display_crc_ctl_open,
	.read = seq_read,
	.llseek = seq_lseek,
	.release = single_release,
	.write = display_crc_ctl_write
};

static void wm_latency_show(struct seq_file *m, const uint16_t wm[8])
{
	struct drm_device *dev = m->private;
	int num_levels = ilk_wm_max_level(dev) + 1;
	int level;

	drm_modeset_lock_all(dev);

	for (level = 0; level < num_levels; level++) {
		unsigned int latency = wm[level];

		/*
		 * - WM1+ latency values in 0.5us units
		 * - latencies are in us on gen9
		 */
		if (INTEL_INFO(dev)->gen >= 9)
			latency *= 10;
		else if (level > 0)
			latency *= 5;

		seq_printf(m, "WM%d %u (%u.%u usec)\n",
			   level, wm[level], latency / 10, latency % 10);
	}

	drm_modeset_unlock_all(dev);
}

static int pri_wm_latency_show(struct seq_file *m, void *data)
{
	struct drm_device *dev = m->private;
	struct drm_i915_private *dev_priv = dev->dev_private;
	const uint16_t *latencies;

	if (INTEL_INFO(dev)->gen >= 9)
		latencies = dev_priv->wm.skl_latency;
	else
		latencies = to_i915(dev)->wm.pri_latency;

	wm_latency_show(m, latencies);

	return 0;
}

static int spr_wm_latency_show(struct seq_file *m, void *data)
{
	struct drm_device *dev = m->private;
	struct drm_i915_private *dev_priv = dev->dev_private;
	const uint16_t *latencies;

	if (INTEL_INFO(dev)->gen >= 9)
		latencies = dev_priv->wm.skl_latency;
	else
		latencies = to_i915(dev)->wm.spr_latency;

	wm_latency_show(m, latencies);

	return 0;
}

static int cur_wm_latency_show(struct seq_file *m, void *data)
{
	struct drm_device *dev = m->private;
	struct drm_i915_private *dev_priv = dev->dev_private;
	const uint16_t *latencies;

	if (INTEL_INFO(dev)->gen >= 9)
		latencies = dev_priv->wm.skl_latency;
	else
		latencies = to_i915(dev)->wm.cur_latency;

	wm_latency_show(m, latencies);

	return 0;
}

static int pri_wm_latency_open(struct inode *inode, struct file *file)
{
	struct drm_device *dev = inode->i_private;

	if (HAS_GMCH_DISPLAY(dev))
		return -ENODEV;

	return single_open(file, pri_wm_latency_show, dev);
}

static int spr_wm_latency_open(struct inode *inode, struct file *file)
{
	struct drm_device *dev = inode->i_private;

	if (HAS_GMCH_DISPLAY(dev))
		return -ENODEV;

	return single_open(file, spr_wm_latency_show, dev);
}

static int cur_wm_latency_open(struct inode *inode, struct file *file)
{
	struct drm_device *dev = inode->i_private;

	if (HAS_GMCH_DISPLAY(dev))
		return -ENODEV;

	return single_open(file, cur_wm_latency_show, dev);
}

static ssize_t wm_latency_write(struct file *file, const char __user *ubuf,
				size_t len, loff_t *offp, uint16_t wm[8])
{
	struct seq_file *m = file->private_data;
	struct drm_device *dev = m->private;
	uint16_t new[8] = { 0 };
	int num_levels = ilk_wm_max_level(dev) + 1;
	int level;
	int ret;
	char tmp[32];

	if (len >= sizeof(tmp))
		return -EINVAL;

	if (copy_from_user(tmp, ubuf, len))
		return -EFAULT;

	tmp[len] = '\0';

	ret = sscanf(tmp, "%hu %hu %hu %hu %hu %hu %hu %hu",
		     &new[0], &new[1], &new[2], &new[3],
		     &new[4], &new[5], &new[6], &new[7]);
	if (ret != num_levels)
		return -EINVAL;

	drm_modeset_lock_all(dev);

	for (level = 0; level < num_levels; level++)
		wm[level] = new[level];

	drm_modeset_unlock_all(dev);

	return len;
}


static ssize_t pri_wm_latency_write(struct file *file, const char __user *ubuf,
				    size_t len, loff_t *offp)
{
	struct seq_file *m = file->private_data;
	struct drm_device *dev = m->private;
	struct drm_i915_private *dev_priv = dev->dev_private;
	uint16_t *latencies;

	if (INTEL_INFO(dev)->gen >= 9)
		latencies = dev_priv->wm.skl_latency;
	else
		latencies = to_i915(dev)->wm.pri_latency;

	return wm_latency_write(file, ubuf, len, offp, latencies);
}

static ssize_t spr_wm_latency_write(struct file *file, const char __user *ubuf,
				    size_t len, loff_t *offp)
{
	struct seq_file *m = file->private_data;
	struct drm_device *dev = m->private;
	struct drm_i915_private *dev_priv = dev->dev_private;
	uint16_t *latencies;

	if (INTEL_INFO(dev)->gen >= 9)
		latencies = dev_priv->wm.skl_latency;
	else
		latencies = to_i915(dev)->wm.spr_latency;

	return wm_latency_write(file, ubuf, len, offp, latencies);
}

static ssize_t cur_wm_latency_write(struct file *file, const char __user *ubuf,
				    size_t len, loff_t *offp)
{
	struct seq_file *m = file->private_data;
	struct drm_device *dev = m->private;
	struct drm_i915_private *dev_priv = dev->dev_private;
	uint16_t *latencies;

	if (INTEL_INFO(dev)->gen >= 9)
		latencies = dev_priv->wm.skl_latency;
	else
		latencies = to_i915(dev)->wm.cur_latency;

	return wm_latency_write(file, ubuf, len, offp, latencies);
}

static const struct file_operations i915_pri_wm_latency_fops = {
	.owner = THIS_MODULE,
	.open = pri_wm_latency_open,
	.read = seq_read,
	.llseek = seq_lseek,
	.release = single_release,
	.write = pri_wm_latency_write
};

static const struct file_operations i915_spr_wm_latency_fops = {
	.owner = THIS_MODULE,
	.open = spr_wm_latency_open,
	.read = seq_read,
	.llseek = seq_lseek,
	.release = single_release,
	.write = spr_wm_latency_write
};

static const struct file_operations i915_cur_wm_latency_fops = {
	.owner = THIS_MODULE,
	.open = cur_wm_latency_open,
	.read = seq_read,
	.llseek = seq_lseek,
	.release = single_release,
	.write = cur_wm_latency_write
};

static int
i915_wedged_get(void *data, u64 *val)
{
	struct drm_device *dev = data;
	struct drm_i915_private *dev_priv = dev->dev_private;

	*val = atomic_read(&dev_priv->gpu_error.reset_counter);

	return 0;
}

static int
i915_wedged_set(void *data, u64 val)
{
	struct drm_device *dev = data;
	struct drm_i915_private *dev_priv = dev->dev_private;

	intel_runtime_pm_get(dev_priv);

	i915_handle_error(dev, val,
			  "Manually setting wedged to %llu", val);

	intel_runtime_pm_put(dev_priv);

	return 0;
}

DEFINE_SIMPLE_ATTRIBUTE(i915_wedged_fops,
			i915_wedged_get, i915_wedged_set,
			"%llu\n");

static int
i915_ring_stop_get(void *data, u64 *val)
{
	struct drm_device *dev = data;
	struct drm_i915_private *dev_priv = dev->dev_private;

	*val = dev_priv->gpu_error.stop_rings;

	return 0;
}

static int
i915_ring_stop_set(void *data, u64 val)
{
	struct drm_device *dev = data;
	struct drm_i915_private *dev_priv = dev->dev_private;
	int ret;

	DRM_DEBUG_DRIVER("Stopping rings 0x%08llx\n", val);

	ret = mutex_lock_interruptible(&dev->struct_mutex);
	if (ret)
		return ret;

	dev_priv->gpu_error.stop_rings = val;
	mutex_unlock(&dev->struct_mutex);

	return 0;
}

DEFINE_SIMPLE_ATTRIBUTE(i915_ring_stop_fops,
			i915_ring_stop_get, i915_ring_stop_set,
			"0x%08llx\n");

static int
i915_ring_missed_irq_get(void *data, u64 *val)
{
	struct drm_device *dev = data;
	struct drm_i915_private *dev_priv = dev->dev_private;

	*val = dev_priv->gpu_error.missed_irq_rings;
	return 0;
}

static int
i915_ring_missed_irq_set(void *data, u64 val)
{
	struct drm_device *dev = data;
	struct drm_i915_private *dev_priv = dev->dev_private;
	int ret;

	/* Lock against concurrent debugfs callers */
	ret = mutex_lock_interruptible(&dev->struct_mutex);
	if (ret)
		return ret;
	dev_priv->gpu_error.missed_irq_rings = val;
	mutex_unlock(&dev->struct_mutex);

	return 0;
}

DEFINE_SIMPLE_ATTRIBUTE(i915_ring_missed_irq_fops,
			i915_ring_missed_irq_get, i915_ring_missed_irq_set,
			"0x%08llx\n");

static int
i915_ring_test_irq_get(void *data, u64 *val)
{
	struct drm_device *dev = data;
	struct drm_i915_private *dev_priv = dev->dev_private;

	*val = dev_priv->gpu_error.test_irq_rings;

	return 0;
}

static int
i915_ring_test_irq_set(void *data, u64 val)
{
	struct drm_device *dev = data;
	struct drm_i915_private *dev_priv = dev->dev_private;
	int ret;

	DRM_DEBUG_DRIVER("Masking interrupts on rings 0x%08llx\n", val);

	/* Lock against concurrent debugfs callers */
	ret = mutex_lock_interruptible(&dev->struct_mutex);
	if (ret)
		return ret;

	dev_priv->gpu_error.test_irq_rings = val;
	mutex_unlock(&dev->struct_mutex);

	return 0;
}

DEFINE_SIMPLE_ATTRIBUTE(i915_ring_test_irq_fops,
			i915_ring_test_irq_get, i915_ring_test_irq_set,
			"0x%08llx\n");

#define DROP_UNBOUND 0x1
#define DROP_BOUND 0x2
#define DROP_RETIRE 0x4
#define DROP_ACTIVE 0x8
#define DROP_ALL (DROP_UNBOUND | \
		  DROP_BOUND | \
		  DROP_RETIRE | \
		  DROP_ACTIVE)
static int
i915_drop_caches_get(void *data, u64 *val)
{
	*val = DROP_ALL;

	return 0;
}

static int
i915_drop_caches_set(void *data, u64 val)
{
	struct drm_device *dev = data;
	struct drm_i915_private *dev_priv = dev->dev_private;
	int ret;

	DRM_DEBUG("Dropping caches: 0x%08llx\n", val);

	/* No need to check and wait for gpu resets, only libdrm auto-restarts
	 * on ioctls on -EAGAIN. */
	ret = mutex_lock_interruptible(&dev->struct_mutex);
	if (ret)
		return ret;

	if (val & DROP_ACTIVE) {
		ret = i915_gpu_idle(dev);
		if (ret)
			goto unlock;
	}

	if (val & (DROP_RETIRE | DROP_ACTIVE))
		i915_gem_retire_requests(dev);

	if (val & DROP_BOUND)
		i915_gem_shrink(dev_priv, LONG_MAX, I915_SHRINK_BOUND);

	if (val & DROP_UNBOUND)
		i915_gem_shrink(dev_priv, LONG_MAX, I915_SHRINK_UNBOUND);

unlock:
	mutex_unlock(&dev->struct_mutex);

	return ret;
}

DEFINE_SIMPLE_ATTRIBUTE(i915_drop_caches_fops,
			i915_drop_caches_get, i915_drop_caches_set,
			"0x%08llx\n");

static int
i915_max_freq_get(void *data, u64 *val)
{
	struct drm_device *dev = data;
	struct drm_i915_private *dev_priv = dev->dev_private;
	int ret;

	if (INTEL_INFO(dev)->gen < 6)
		return -ENODEV;

	flush_delayed_work(&dev_priv->rps.delayed_resume_work);

	ret = mutex_lock_interruptible(&dev_priv->rps.hw_lock);
	if (ret)
		return ret;

	if (IS_VALLEYVIEW(dev))
		*val = vlv_gpu_freq(dev_priv, dev_priv->rps.max_freq_softlimit);
	else
		*val = dev_priv->rps.max_freq_softlimit * GT_FREQUENCY_MULTIPLIER;
	mutex_unlock(&dev_priv->rps.hw_lock);

	return 0;
}

static int
i915_max_freq_set(void *data, u64 val)
{
	struct drm_device *dev = data;
	struct drm_i915_private *dev_priv = dev->dev_private;
	u32 rp_state_cap, hw_max, hw_min;
	int ret;

	if (INTEL_INFO(dev)->gen < 6)
		return -ENODEV;

	flush_delayed_work(&dev_priv->rps.delayed_resume_work);

	DRM_DEBUG_DRIVER("Manually setting max freq to %llu\n", val);

	ret = mutex_lock_interruptible(&dev_priv->rps.hw_lock);
	if (ret)
		return ret;

	/*
	 * Turbo will still be enabled, but won't go above the set value.
	 */
	if (IS_VALLEYVIEW(dev)) {
		val = vlv_freq_opcode(dev_priv, val);

		hw_max = dev_priv->rps.max_freq;
		hw_min = dev_priv->rps.min_freq;
	} else {
		do_div(val, GT_FREQUENCY_MULTIPLIER);

		rp_state_cap = I915_READ(GEN6_RP_STATE_CAP);
		hw_max = dev_priv->rps.max_freq;
		hw_min = (rp_state_cap >> 16) & 0xff;
	}

	if (val < hw_min || val > hw_max || val < dev_priv->rps.min_freq_softlimit) {
		mutex_unlock(&dev_priv->rps.hw_lock);
		return -EINVAL;
	}

	dev_priv->rps.max_freq_softlimit = val;

	if (IS_VALLEYVIEW(dev))
		valleyview_set_rps(dev, val);
	else
		gen6_set_rps(dev, val);

	mutex_unlock(&dev_priv->rps.hw_lock);

	return 0;
}

DEFINE_SIMPLE_ATTRIBUTE(i915_max_freq_fops,
			i915_max_freq_get, i915_max_freq_set,
			"%llu\n");

static int
i915_min_freq_get(void *data, u64 *val)
{
	struct drm_device *dev = data;
	struct drm_i915_private *dev_priv = dev->dev_private;
	int ret;

	if (INTEL_INFO(dev)->gen < 6)
		return -ENODEV;

	flush_delayed_work(&dev_priv->rps.delayed_resume_work);

	ret = mutex_lock_interruptible(&dev_priv->rps.hw_lock);
	if (ret)
		return ret;

	if (IS_VALLEYVIEW(dev))
		*val = vlv_gpu_freq(dev_priv, dev_priv->rps.min_freq_softlimit);
	else
		*val = dev_priv->rps.min_freq_softlimit * GT_FREQUENCY_MULTIPLIER;
	mutex_unlock(&dev_priv->rps.hw_lock);

	return 0;
}

static int
i915_min_freq_set(void *data, u64 val)
{
	struct drm_device *dev = data;
	struct drm_i915_private *dev_priv = dev->dev_private;
	u32 rp_state_cap, hw_max, hw_min;
	int ret;

	if (INTEL_INFO(dev)->gen < 6)
		return -ENODEV;

	flush_delayed_work(&dev_priv->rps.delayed_resume_work);

	DRM_DEBUG_DRIVER("Manually setting min freq to %llu\n", val);

	ret = mutex_lock_interruptible(&dev_priv->rps.hw_lock);
	if (ret)
		return ret;

	/*
	 * Turbo will still be enabled, but won't go below the set value.
	 */
	if (IS_VALLEYVIEW(dev)) {
		val = vlv_freq_opcode(dev_priv, val);

		hw_max = dev_priv->rps.max_freq;
		hw_min = dev_priv->rps.min_freq;
	} else {
		do_div(val, GT_FREQUENCY_MULTIPLIER);

		rp_state_cap = I915_READ(GEN6_RP_STATE_CAP);
		hw_max = dev_priv->rps.max_freq;
		hw_min = (rp_state_cap >> 16) & 0xff;
	}

	if (val < hw_min || val > hw_max || val > dev_priv->rps.max_freq_softlimit) {
		mutex_unlock(&dev_priv->rps.hw_lock);
		return -EINVAL;
	}

	dev_priv->rps.min_freq_softlimit = val;

	if (IS_VALLEYVIEW(dev))
		valleyview_set_rps(dev, val);
	else
		gen6_set_rps(dev, val);

	mutex_unlock(&dev_priv->rps.hw_lock);

	return 0;
}

DEFINE_SIMPLE_ATTRIBUTE(i915_min_freq_fops,
			i915_min_freq_get, i915_min_freq_set,
			"%llu\n");

static int
i915_cache_sharing_get(void *data, u64 *val)
{
	struct drm_device *dev = data;
	struct drm_i915_private *dev_priv = dev->dev_private;
	u32 snpcr;
	int ret;

	if (!(IS_GEN6(dev) || IS_GEN7(dev)))
		return -ENODEV;

	ret = mutex_lock_interruptible(&dev->struct_mutex);
	if (ret)
		return ret;
	intel_runtime_pm_get(dev_priv);

	snpcr = I915_READ(GEN6_MBCUNIT_SNPCR);

	intel_runtime_pm_put(dev_priv);
	mutex_unlock(&dev_priv->dev->struct_mutex);

	*val = (snpcr & GEN6_MBC_SNPCR_MASK) >> GEN6_MBC_SNPCR_SHIFT;

	return 0;
}

static int
i915_cache_sharing_set(void *data, u64 val)
{
	struct drm_device *dev = data;
	struct drm_i915_private *dev_priv = dev->dev_private;
	u32 snpcr;

	if (!(IS_GEN6(dev) || IS_GEN7(dev)))
		return -ENODEV;

	if (val > 3)
		return -EINVAL;

	intel_runtime_pm_get(dev_priv);
	DRM_DEBUG_DRIVER("Manually setting uncore sharing to %llu\n", val);

	/* Update the cache sharing policy here as well */
	snpcr = I915_READ(GEN6_MBCUNIT_SNPCR);
	snpcr &= ~GEN6_MBC_SNPCR_MASK;
	snpcr |= (val << GEN6_MBC_SNPCR_SHIFT);
	I915_WRITE(GEN6_MBCUNIT_SNPCR, snpcr);

	intel_runtime_pm_put(dev_priv);
	return 0;
}

DEFINE_SIMPLE_ATTRIBUTE(i915_cache_sharing_fops,
			i915_cache_sharing_get, i915_cache_sharing_set,
			"%llu\n");

static int i915_forcewake_open(struct inode *inode, struct file *file)
{
	struct drm_device *dev = inode->i_private;
	struct drm_i915_private *dev_priv = dev->dev_private;

	if (INTEL_INFO(dev)->gen < 6)
		return 0;

	gen6_gt_force_wake_get(dev_priv, FORCEWAKE_ALL);

	return 0;
}

static int i915_forcewake_release(struct inode *inode, struct file *file)
{
	struct drm_device *dev = inode->i_private;
	struct drm_i915_private *dev_priv = dev->dev_private;

	if (INTEL_INFO(dev)->gen < 6)
		return 0;

	gen6_gt_force_wake_put(dev_priv, FORCEWAKE_ALL);

	return 0;
}

static const struct file_operations i915_forcewake_fops = {
	.owner = THIS_MODULE,
	.open = i915_forcewake_open,
	.release = i915_forcewake_release,
};

static int i915_forcewake_create(struct dentry *root, struct drm_minor *minor)
{
	struct drm_device *dev = minor->dev;
	struct dentry *ent;

	ent = debugfs_create_file("i915_forcewake_user",
				  S_IRUSR,
				  root, dev,
				  &i915_forcewake_fops);
	if (!ent)
		return -ENOMEM;

	return drm_add_fake_info_node(minor, ent, &i915_forcewake_fops);
}

static int i915_debugfs_create(struct dentry *root,
			       struct drm_minor *minor,
			       const char *name,
			       const struct file_operations *fops)
{
	struct drm_device *dev = minor->dev;
	struct dentry *ent;

	ent = debugfs_create_file(name,
				  S_IRUGO | S_IWUSR,
				  root, dev,
				  fops);
	if (!ent)
		return -ENOMEM;

	return drm_add_fake_info_node(minor, ent, fops);
}

static const struct drm_info_list i915_debugfs_list[] = {
	{"i915_capabilities", i915_capabilities, 0},
	{"i915_gem_objects", i915_gem_object_info, 0},
	{"i915_gem_gtt", i915_gem_gtt_info, 0},
	{"i915_gem_pinned", i915_gem_gtt_info, 0, (void *) PINNED_LIST},
	{"i915_gem_active", i915_gem_object_list_info, 0, (void *) ACTIVE_LIST},
	{"i915_gem_inactive", i915_gem_object_list_info, 0, (void *) INACTIVE_LIST},
	{"i915_gem_stolen", i915_gem_stolen_list_info },
	{"i915_gem_pageflip", i915_gem_pageflip_info, 0},
	{"i915_gem_request", i915_gem_request_info, 0},
	{"i915_gem_seqno", i915_gem_seqno_info, 0},
	{"i915_gem_fence_regs", i915_gem_fence_regs_info, 0},
	{"i915_gem_interrupt", i915_interrupt_info, 0},
	{"i915_gem_hws", i915_hws_info, 0, (void *)RCS},
	{"i915_gem_hws_blt", i915_hws_info, 0, (void *)BCS},
	{"i915_gem_hws_bsd", i915_hws_info, 0, (void *)VCS},
	{"i915_gem_hws_vebox", i915_hws_info, 0, (void *)VECS},
	{"i915_gem_batch_pool", i915_gem_batch_pool_info, 0},
	{"i915_frequency_info", i915_frequency_info, 0},
	{"i915_drpc_info", i915_drpc_info, 0},
	{"i915_emon_status", i915_emon_status, 0},
	{"i915_ring_freq_table", i915_ring_freq_table, 0},
	{"i915_fbc_status", i915_fbc_status, 0},
	{"i915_ips_status", i915_ips_status, 0},
	{"i915_sr_status", i915_sr_status, 0},
	{"i915_opregion", i915_opregion, 0},
	{"i915_gem_framebuffer", i915_gem_framebuffer_info, 0},
	{"i915_context_status", i915_context_status, 0},
	{"i915_dump_lrc", i915_dump_lrc, 0},
	{"i915_execlists", i915_execlists, 0},
	{"i915_gen6_forcewake_count", i915_gen6_forcewake_count_info, 0},
	{"i915_swizzle_info", i915_swizzle_info, 0},
	{"i915_ppgtt_info", i915_ppgtt_info, 0},
	{"i915_llc", i915_llc, 0},
	{"i915_edp_psr_status", i915_edp_psr_status, 0},
	{"i915_sink_crc_eDP1", i915_sink_crc, 0},
	{"i915_energy_uJ", i915_energy_uJ, 0},
	{"i915_pc8_status", i915_pc8_status, 0},
	{"i915_power_domain_info", i915_power_domain_info, 0},
	{"i915_display_info", i915_display_info, 0},
	{"i915_semaphore_status", i915_semaphore_status, 0},
	{"i915_shared_dplls_info", i915_shared_dplls_info, 0},
	{"i915_dp_mst_info", i915_dp_mst_info, 0},
	{"i915_wa_registers", i915_wa_registers, 0},
	{"i915_ddb_info", i915_ddb_info, 0},
};
#define I915_DEBUGFS_ENTRIES ARRAY_SIZE(i915_debugfs_list)

static const struct i915_debugfs_files {
	const char *name;
	const struct file_operations *fops;
} i915_debugfs_files[] = {
	{"i915_wedged", &i915_wedged_fops},
	{"i915_max_freq", &i915_max_freq_fops},
	{"i915_min_freq", &i915_min_freq_fops},
	{"i915_cache_sharing", &i915_cache_sharing_fops},
	{"i915_ring_stop", &i915_ring_stop_fops},
	{"i915_ring_missed_irq", &i915_ring_missed_irq_fops},
	{"i915_ring_test_irq", &i915_ring_test_irq_fops},
	{"i915_gem_drop_caches", &i915_drop_caches_fops},
	{"i915_error_state", &i915_error_state_fops},
	{"i915_next_seqno", &i915_next_seqno_fops},
	{"i915_display_crc_ctl", &i915_display_crc_ctl_fops},
	{"i915_pri_wm_latency", &i915_pri_wm_latency_fops},
	{"i915_spr_wm_latency", &i915_spr_wm_latency_fops},
	{"i915_cur_wm_latency", &i915_cur_wm_latency_fops},
	{"i915_fbc_false_color", &i915_fbc_fc_fops},
};

void intel_display_crc_init(struct drm_device *dev)
{
	struct drm_i915_private *dev_priv = dev->dev_private;
	enum pipe pipe;

	for_each_pipe(dev_priv, pipe) {
		struct intel_pipe_crc *pipe_crc = &dev_priv->pipe_crc[pipe];

		pipe_crc->opened = false;
		spin_lock_init(&pipe_crc->lock);
		init_waitqueue_head(&pipe_crc->wq);
	}
}

int i915_debugfs_init(struct drm_minor *minor)
{
	int ret, i;

	ret = i915_forcewake_create(minor->debugfs_root, minor);
	if (ret)
		return ret;

	for (i = 0; i < ARRAY_SIZE(i915_pipe_crc_data); i++) {
		ret = i915_pipe_crc_create(minor->debugfs_root, minor, i);
		if (ret)
			return ret;
	}

	for (i = 0; i < ARRAY_SIZE(i915_debugfs_files); i++) {
		ret = i915_debugfs_create(minor->debugfs_root, minor,
					  i915_debugfs_files[i].name,
					  i915_debugfs_files[i].fops);
		if (ret)
			return ret;
	}

	return drm_debugfs_create_files(i915_debugfs_list,
					I915_DEBUGFS_ENTRIES,
					minor->debugfs_root, minor);
}

void i915_debugfs_cleanup(struct drm_minor *minor)
{
	int i;

	drm_debugfs_remove_files(i915_debugfs_list,
				 I915_DEBUGFS_ENTRIES, minor);

	drm_debugfs_remove_files((struct drm_info_list *) &i915_forcewake_fops,
				 1, minor);

	for (i = 0; i < ARRAY_SIZE(i915_pipe_crc_data); i++) {
		struct drm_info_list *info_list =
			(struct drm_info_list *)&i915_pipe_crc_data[i];

		drm_debugfs_remove_files(info_list, 1, minor);
	}

	for (i = 0; i < ARRAY_SIZE(i915_debugfs_files); i++) {
		struct drm_info_list *info_list =
			(struct drm_info_list *) i915_debugfs_files[i].fops;

		drm_debugfs_remove_files(info_list, 1, minor);
	}
}<|MERGE_RESOLUTION|>--- conflicted
+++ resolved
@@ -2247,12 +2247,9 @@
 				seq_printf(m, " pipe %c", pipe_name(pipe));
 		}
 	seq_puts(m, "\n");
-<<<<<<< HEAD
-=======
 
 	seq_printf(m, "Link standby: %s\n",
 		   yesno((bool)dev_priv->psr.link_standby));
->>>>>>> 0a0c0018
 
 	/* CHV PSR has no kind of performance counter */
 	if (HAS_PSR(dev) && HAS_DDI(dev)) {
