--- conflicted
+++ resolved
@@ -891,10 +891,6 @@
 next:
 		nfs_unlock_request(req);
 		nfs_end_page_writeback(req);
-<<<<<<< HEAD
-		do_destroy = !nfs_write_need_commit(hdr);
-=======
->>>>>>> f563b89b
 		nfs_release_request(req);
 	}
 out:
