--- conflicted
+++ resolved
@@ -29,13 +29,7 @@
 #include <linux/watchdog.h>
 #include <linux/timer.h>
 #include <linux/uaccess.h>
-
-<<<<<<< HEAD
 #include <mach/hardware.h>
-#include <asm/uaccess.h>
-=======
-#include <asm/hardware.h>
->>>>>>> aeee90df
 
 #define WDT_VERSION	"0.3"
 #define PFX		"ep93xx_wdt: "
