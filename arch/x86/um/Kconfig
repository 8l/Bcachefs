mainmenu "User Mode Linux/$SUBARCH $KERNELVERSION Kernel Configuration"

source "arch/um/Kconfig.common"

menu "UML-specific options"

menu "Host processor type and features"

source "arch/x86/Kconfig.cpu"

endmenu

config UML_X86
	def_bool y
	select GENERIC_FIND_FIRST_BIT
	select GENERIC_KERNEL_THREAD
	select GENERIC_KERNEL_EXECVE

config 64BIT
	bool "64-bit kernel" if SUBARCH = "x86"
	default SUBARCH != "i386"

config X86_32
	def_bool !64BIT
	select HAVE_AOUT
<<<<<<< HEAD
	select ARCH_WANT_IPC_PARSE_VERSION
=======
	select MODULES_USE_ELF_REL
>>>>>>> dbadc176

config X86_64
	def_bool 64BIT
	select MODULES_USE_ELF_RELA

config RWSEM_XCHGADD_ALGORITHM
	def_bool X86_XADD && 64BIT

config RWSEM_GENERIC_SPINLOCK
	def_bool !RWSEM_XCHGADD_ALGORITHM

config 3_LEVEL_PGTABLES
	bool "Three-level pagetables (EXPERIMENTAL)" if !64BIT
	default 64BIT
	depends on EXPERIMENTAL
	help
	Three-level pagetables will let UML have more than 4G of physical
	memory.  All the memory that can't be mapped directly will be treated
	as high memory.

	However, this it experimental on 32-bit architectures, so if unsure say
	N (on x86-64 it's automatically enabled, instead, as it's safe there).

config ARCH_HAS_SC_SIGNALS
	def_bool !64BIT

config ARCH_REUSE_HOST_VSYSCALL_AREA
	def_bool !64BIT

config GENERIC_HWEIGHT
	def_bool y

source "arch/um/Kconfig.um"

endmenu

source "arch/um/Kconfig.rest"<|MERGE_RESOLUTION|>--- conflicted
+++ resolved
@@ -23,11 +23,8 @@
 config X86_32
 	def_bool !64BIT
 	select HAVE_AOUT
-<<<<<<< HEAD
 	select ARCH_WANT_IPC_PARSE_VERSION
-=======
 	select MODULES_USE_ELF_REL
->>>>>>> dbadc176
 
 config X86_64
 	def_bool 64BIT
